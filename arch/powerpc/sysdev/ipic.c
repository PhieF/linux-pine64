/*
 * arch/powerpc/sysdev/ipic.c
 *
 * IPIC routines implementations.
 *
 * Copyright 2005 Freescale Semiconductor, Inc.
 *
 * This program is free software; you can redistribute  it and/or modify it
 * under  the terms of  the GNU General  Public License as published by the
 * Free Software Foundation;  either version 2 of the  License, or (at your
 * option) any later version.
 */
#include <linux/kernel.h>
#include <linux/init.h>
#include <linux/errno.h>
#include <linux/reboot.h>
#include <linux/slab.h>
#include <linux/stddef.h>
#include <linux/sched.h>
#include <linux/signal.h>
#include <linux/sysdev.h>
#include <linux/device.h>
#include <linux/bootmem.h>
#include <linux/spinlock.h>
#include <linux/fsl_devices.h>
#include <asm/irq.h>
#include <asm/io.h>
#include <asm/prom.h>
#include <asm/ipic.h>

#include "ipic.h"

static struct ipic * primary_ipic;
static struct irq_chip ipic_level_irq_chip, ipic_edge_irq_chip;
static DEFINE_RAW_SPINLOCK(ipic_lock);

static struct ipic_info ipic_info[] = {
	[1] = {
		.mask	= IPIC_SIMSR_H,
		.prio	= IPIC_SIPRR_C,
		.force	= IPIC_SIFCR_H,
		.bit	= 16,
		.prio_mask = 0,
	},
	[2] = {
		.mask	= IPIC_SIMSR_H,
		.prio	= IPIC_SIPRR_C,
		.force	= IPIC_SIFCR_H,
		.bit	= 17,
		.prio_mask = 1,
	},
	[3] = {
		.mask	= IPIC_SIMSR_H,
		.prio	= IPIC_SIPRR_C,
		.force	= IPIC_SIFCR_H,
		.bit	= 18,
		.prio_mask = 2,
	},
	[4] = {
		.mask	= IPIC_SIMSR_H,
		.prio	= IPIC_SIPRR_C,
		.force	= IPIC_SIFCR_H,
		.bit	= 19,
		.prio_mask = 3,
	},
	[5] = {
		.mask	= IPIC_SIMSR_H,
		.prio	= IPIC_SIPRR_C,
		.force	= IPIC_SIFCR_H,
		.bit	= 20,
		.prio_mask = 4,
	},
	[6] = {
		.mask	= IPIC_SIMSR_H,
		.prio	= IPIC_SIPRR_C,
		.force	= IPIC_SIFCR_H,
		.bit	= 21,
		.prio_mask = 5,
	},
	[7] = {
		.mask	= IPIC_SIMSR_H,
		.prio	= IPIC_SIPRR_C,
		.force	= IPIC_SIFCR_H,
		.bit	= 22,
		.prio_mask = 6,
	},
	[8] = {
		.mask	= IPIC_SIMSR_H,
		.prio	= IPIC_SIPRR_C,
		.force	= IPIC_SIFCR_H,
		.bit	= 23,
		.prio_mask = 7,
	},
	[9] = {
		.mask	= IPIC_SIMSR_H,
		.prio	= IPIC_SIPRR_D,
		.force	= IPIC_SIFCR_H,
		.bit	= 24,
		.prio_mask = 0,
	},
	[10] = {
		.mask	= IPIC_SIMSR_H,
		.prio	= IPIC_SIPRR_D,
		.force	= IPIC_SIFCR_H,
		.bit	= 25,
		.prio_mask = 1,
	},
	[11] = {
		.mask	= IPIC_SIMSR_H,
		.prio	= IPIC_SIPRR_D,
		.force	= IPIC_SIFCR_H,
		.bit	= 26,
		.prio_mask = 2,
	},
	[12] = {
		.mask	= IPIC_SIMSR_H,
		.prio	= IPIC_SIPRR_D,
		.force	= IPIC_SIFCR_H,
		.bit	= 27,
		.prio_mask = 3,
	},
	[13] = {
		.mask	= IPIC_SIMSR_H,
		.prio	= IPIC_SIPRR_D,
		.force	= IPIC_SIFCR_H,
		.bit	= 28,
		.prio_mask = 4,
	},
	[14] = {
		.mask	= IPIC_SIMSR_H,
		.prio	= IPIC_SIPRR_D,
		.force	= IPIC_SIFCR_H,
		.bit	= 29,
		.prio_mask = 5,
	},
	[15] = {
		.mask	= IPIC_SIMSR_H,
		.prio	= IPIC_SIPRR_D,
		.force	= IPIC_SIFCR_H,
		.bit	= 30,
		.prio_mask = 6,
	},
	[16] = {
		.mask	= IPIC_SIMSR_H,
		.prio	= IPIC_SIPRR_D,
		.force	= IPIC_SIFCR_H,
		.bit	= 31,
		.prio_mask = 7,
	},
	[17] = {
		.ack	= IPIC_SEPNR,
		.mask	= IPIC_SEMSR,
		.prio	= IPIC_SMPRR_A,
		.force	= IPIC_SEFCR,
		.bit	= 1,
		.prio_mask = 5,
	},
	[18] = {
		.ack	= IPIC_SEPNR,
		.mask	= IPIC_SEMSR,
		.prio	= IPIC_SMPRR_A,
		.force	= IPIC_SEFCR,
		.bit	= 2,
		.prio_mask = 6,
	},
	[19] = {
		.ack	= IPIC_SEPNR,
		.mask	= IPIC_SEMSR,
		.prio	= IPIC_SMPRR_A,
		.force	= IPIC_SEFCR,
		.bit	= 3,
		.prio_mask = 7,
	},
	[20] = {
		.ack	= IPIC_SEPNR,
		.mask	= IPIC_SEMSR,
		.prio	= IPIC_SMPRR_B,
		.force	= IPIC_SEFCR,
		.bit	= 4,
		.prio_mask = 4,
	},
	[21] = {
		.ack	= IPIC_SEPNR,
		.mask	= IPIC_SEMSR,
		.prio	= IPIC_SMPRR_B,
		.force	= IPIC_SEFCR,
		.bit	= 5,
		.prio_mask = 5,
	},
	[22] = {
		.ack	= IPIC_SEPNR,
		.mask	= IPIC_SEMSR,
		.prio	= IPIC_SMPRR_B,
		.force	= IPIC_SEFCR,
		.bit	= 6,
		.prio_mask = 6,
	},
	[23] = {
		.ack	= IPIC_SEPNR,
		.mask	= IPIC_SEMSR,
		.prio	= IPIC_SMPRR_B,
		.force	= IPIC_SEFCR,
		.bit	= 7,
		.prio_mask = 7,
	},
	[32] = {
		.mask	= IPIC_SIMSR_H,
		.prio	= IPIC_SIPRR_A,
		.force	= IPIC_SIFCR_H,
		.bit	= 0,
		.prio_mask = 0,
	},
	[33] = {
		.mask	= IPIC_SIMSR_H,
		.prio	= IPIC_SIPRR_A,
		.force	= IPIC_SIFCR_H,
		.bit	= 1,
		.prio_mask = 1,
	},
	[34] = {
		.mask	= IPIC_SIMSR_H,
		.prio	= IPIC_SIPRR_A,
		.force	= IPIC_SIFCR_H,
		.bit	= 2,
		.prio_mask = 2,
	},
	[35] = {
		.mask	= IPIC_SIMSR_H,
		.prio	= IPIC_SIPRR_A,
		.force	= IPIC_SIFCR_H,
		.bit	= 3,
		.prio_mask = 3,
	},
	[36] = {
		.mask	= IPIC_SIMSR_H,
		.prio	= IPIC_SIPRR_A,
		.force	= IPIC_SIFCR_H,
		.bit	= 4,
		.prio_mask = 4,
	},
	[37] = {
		.mask	= IPIC_SIMSR_H,
		.prio	= IPIC_SIPRR_A,
		.force	= IPIC_SIFCR_H,
		.bit	= 5,
		.prio_mask = 5,
	},
	[38] = {
		.mask	= IPIC_SIMSR_H,
		.prio	= IPIC_SIPRR_A,
		.force	= IPIC_SIFCR_H,
		.bit	= 6,
		.prio_mask = 6,
	},
	[39] = {
		.mask	= IPIC_SIMSR_H,
		.prio	= IPIC_SIPRR_A,
		.force	= IPIC_SIFCR_H,
		.bit	= 7,
		.prio_mask = 7,
	},
	[40] = {
		.mask	= IPIC_SIMSR_H,
		.prio	= IPIC_SIPRR_B,
		.force	= IPIC_SIFCR_H,
		.bit	= 8,
		.prio_mask = 0,
	},
	[41] = {
		.mask	= IPIC_SIMSR_H,
		.prio	= IPIC_SIPRR_B,
		.force	= IPIC_SIFCR_H,
		.bit	= 9,
		.prio_mask = 1,
	},
	[42] = {
		.mask	= IPIC_SIMSR_H,
		.prio	= IPIC_SIPRR_B,
		.force	= IPIC_SIFCR_H,
		.bit	= 10,
		.prio_mask = 2,
	},
	[43] = {
		.mask	= IPIC_SIMSR_H,
		.prio	= IPIC_SIPRR_B,
		.force	= IPIC_SIFCR_H,
		.bit	= 11,
		.prio_mask = 3,
	},
	[44] = {
		.mask	= IPIC_SIMSR_H,
		.prio	= IPIC_SIPRR_B,
		.force	= IPIC_SIFCR_H,
		.bit	= 12,
		.prio_mask = 4,
	},
	[45] = {
		.mask	= IPIC_SIMSR_H,
		.prio	= IPIC_SIPRR_B,
		.force	= IPIC_SIFCR_H,
		.bit	= 13,
		.prio_mask = 5,
	},
	[46] = {
		.mask	= IPIC_SIMSR_H,
		.prio	= IPIC_SIPRR_B,
		.force	= IPIC_SIFCR_H,
		.bit	= 14,
		.prio_mask = 6,
	},
	[47] = {
		.mask	= IPIC_SIMSR_H,
		.prio	= IPIC_SIPRR_B,
		.force	= IPIC_SIFCR_H,
		.bit	= 15,
		.prio_mask = 7,
	},
	[48] = {
		.mask	= IPIC_SEMSR,
		.prio	= IPIC_SMPRR_A,
		.force	= IPIC_SEFCR,
		.bit	= 0,
		.prio_mask = 4,
	},
	[64] = {
		.mask	= IPIC_SIMSR_L,
		.prio	= IPIC_SMPRR_A,
		.force	= IPIC_SIFCR_L,
		.bit	= 0,
		.prio_mask = 0,
	},
	[65] = {
		.mask	= IPIC_SIMSR_L,
		.prio	= IPIC_SMPRR_A,
		.force	= IPIC_SIFCR_L,
		.bit	= 1,
		.prio_mask = 1,
	},
	[66] = {
		.mask	= IPIC_SIMSR_L,
		.prio	= IPIC_SMPRR_A,
		.force	= IPIC_SIFCR_L,
		.bit	= 2,
		.prio_mask = 2,
	},
	[67] = {
		.mask	= IPIC_SIMSR_L,
		.prio	= IPIC_SMPRR_A,
		.force	= IPIC_SIFCR_L,
		.bit	= 3,
		.prio_mask = 3,
	},
	[68] = {
		.mask	= IPIC_SIMSR_L,
		.prio	= IPIC_SMPRR_B,
		.force	= IPIC_SIFCR_L,
		.bit	= 4,
		.prio_mask = 0,
	},
	[69] = {
		.mask	= IPIC_SIMSR_L,
		.prio	= IPIC_SMPRR_B,
		.force	= IPIC_SIFCR_L,
		.bit	= 5,
		.prio_mask = 1,
	},
	[70] = {
		.mask	= IPIC_SIMSR_L,
		.prio	= IPIC_SMPRR_B,
		.force	= IPIC_SIFCR_L,
		.bit	= 6,
		.prio_mask = 2,
	},
	[71] = {
		.mask	= IPIC_SIMSR_L,
		.prio	= IPIC_SMPRR_B,
		.force	= IPIC_SIFCR_L,
		.bit	= 7,
		.prio_mask = 3,
	},
	[72] = {
		.mask	= IPIC_SIMSR_L,
		.prio	= 0,
		.force	= IPIC_SIFCR_L,
		.bit	= 8,
	},
	[73] = {
		.mask	= IPIC_SIMSR_L,
		.prio	= 0,
		.force	= IPIC_SIFCR_L,
		.bit	= 9,
	},
	[74] = {
		.mask	= IPIC_SIMSR_L,
		.prio	= 0,
		.force	= IPIC_SIFCR_L,
		.bit	= 10,
	},
	[75] = {
		.mask	= IPIC_SIMSR_L,
		.prio	= 0,
		.force	= IPIC_SIFCR_L,
		.bit	= 11,
	},
	[76] = {
		.mask	= IPIC_SIMSR_L,
		.prio	= 0,
		.force	= IPIC_SIFCR_L,
		.bit	= 12,
	},
	[77] = {
		.mask	= IPIC_SIMSR_L,
		.prio	= 0,
		.force	= IPIC_SIFCR_L,
		.bit	= 13,
	},
	[78] = {
		.mask	= IPIC_SIMSR_L,
		.prio	= 0,
		.force	= IPIC_SIFCR_L,
		.bit	= 14,
	},
	[79] = {
		.mask	= IPIC_SIMSR_L,
		.prio	= 0,
		.force	= IPIC_SIFCR_L,
		.bit	= 15,
	},
	[80] = {
		.mask	= IPIC_SIMSR_L,
		.prio	= 0,
		.force	= IPIC_SIFCR_L,
		.bit	= 16,
	},
	[81] = {
		.mask	= IPIC_SIMSR_L,
		.prio	= 0,
		.force	= IPIC_SIFCR_L,
		.bit	= 17,
	},
	[82] = {
		.mask	= IPIC_SIMSR_L,
		.prio	= 0,
		.force	= IPIC_SIFCR_L,
		.bit	= 18,
	},
	[83] = {
		.mask	= IPIC_SIMSR_L,
		.prio	= 0,
		.force	= IPIC_SIFCR_L,
		.bit	= 19,
	},
	[84] = {
		.mask	= IPIC_SIMSR_L,
		.prio	= 0,
		.force	= IPIC_SIFCR_L,
		.bit	= 20,
	},
	[85] = {
		.mask	= IPIC_SIMSR_L,
		.prio	= 0,
		.force	= IPIC_SIFCR_L,
		.bit	= 21,
	},
	[86] = {
		.mask	= IPIC_SIMSR_L,
		.prio	= 0,
		.force	= IPIC_SIFCR_L,
		.bit	= 22,
	},
	[87] = {
		.mask	= IPIC_SIMSR_L,
		.prio	= 0,
		.force	= IPIC_SIFCR_L,
		.bit	= 23,
	},
	[88] = {
		.mask	= IPIC_SIMSR_L,
		.prio	= 0,
		.force	= IPIC_SIFCR_L,
		.bit	= 24,
	},
	[89] = {
		.mask	= IPIC_SIMSR_L,
		.prio	= 0,
		.force	= IPIC_SIFCR_L,
		.bit	= 25,
	},
	[90] = {
		.mask	= IPIC_SIMSR_L,
		.prio	= 0,
		.force	= IPIC_SIFCR_L,
		.bit	= 26,
	},
	[91] = {
		.mask	= IPIC_SIMSR_L,
		.prio	= 0,
		.force	= IPIC_SIFCR_L,
		.bit	= 27,
	},
	[94] = {
		.mask	= IPIC_SIMSR_L,
		.prio	= 0,
		.force	= IPIC_SIFCR_L,
		.bit	= 30,
	},
};

static inline u32 ipic_read(volatile u32 __iomem *base, unsigned int reg)
{
	return in_be32(base + (reg >> 2));
}

static inline void ipic_write(volatile u32 __iomem *base, unsigned int reg, u32 value)
{
	out_be32(base + (reg >> 2), value);
}

static inline struct ipic * ipic_from_irq(unsigned int virq)
{
	return primary_ipic;
}

#define ipic_irq_to_hw(virq)	((unsigned int)irq_map[virq].hwirq)

static void ipic_unmask_irq(struct irq_data *d)
{
	struct ipic *ipic = ipic_from_irq(d->irq);
	unsigned int src = ipic_irq_to_hw(d->irq);
	unsigned long flags;
	u32 temp;

	raw_spin_lock_irqsave(&ipic_lock, flags);

	temp = ipic_read(ipic->regs, ipic_info[src].mask);
	temp |= (1 << (31 - ipic_info[src].bit));
	ipic_write(ipic->regs, ipic_info[src].mask, temp);

	raw_spin_unlock_irqrestore(&ipic_lock, flags);
}

static void ipic_mask_irq(struct irq_data *d)
{
	struct ipic *ipic = ipic_from_irq(d->irq);
	unsigned int src = ipic_irq_to_hw(d->irq);
	unsigned long flags;
	u32 temp;

	raw_spin_lock_irqsave(&ipic_lock, flags);

	temp = ipic_read(ipic->regs, ipic_info[src].mask);
	temp &= ~(1 << (31 - ipic_info[src].bit));
	ipic_write(ipic->regs, ipic_info[src].mask, temp);

	/* mb() can't guarantee that masking is finished.  But it does finish
	 * for nearly all cases. */
	mb();

	raw_spin_unlock_irqrestore(&ipic_lock, flags);
}

static void ipic_ack_irq(struct irq_data *d)
{
	struct ipic *ipic = ipic_from_irq(d->irq);
	unsigned int src = ipic_irq_to_hw(d->irq);
	unsigned long flags;
	u32 temp;

	raw_spin_lock_irqsave(&ipic_lock, flags);

	temp = 1 << (31 - ipic_info[src].bit);
	ipic_write(ipic->regs, ipic_info[src].ack, temp);

	/* mb() can't guarantee that ack is finished.  But it does finish
	 * for nearly all cases. */
	mb();

	raw_spin_unlock_irqrestore(&ipic_lock, flags);
}

static void ipic_mask_irq_and_ack(struct irq_data *d)
{
	struct ipic *ipic = ipic_from_irq(d->irq);
	unsigned int src = ipic_irq_to_hw(d->irq);
	unsigned long flags;
	u32 temp;

	raw_spin_lock_irqsave(&ipic_lock, flags);

	temp = ipic_read(ipic->regs, ipic_info[src].mask);
	temp &= ~(1 << (31 - ipic_info[src].bit));
	ipic_write(ipic->regs, ipic_info[src].mask, temp);

	temp = 1 << (31 - ipic_info[src].bit);
	ipic_write(ipic->regs, ipic_info[src].ack, temp);

	/* mb() can't guarantee that ack is finished.  But it does finish
	 * for nearly all cases. */
	mb();

	raw_spin_unlock_irqrestore(&ipic_lock, flags);
}

static int ipic_set_irq_type(struct irq_data *d, unsigned int flow_type)
{
	struct ipic *ipic = ipic_from_irq(d->irq);
	unsigned int src = ipic_irq_to_hw(d->irq);
<<<<<<< HEAD
	struct irq_desc *desc = irq_to_desc(d->irq);
=======
>>>>>>> 00b317a4
	unsigned int vold, vnew, edibit;

	if (flow_type == IRQ_TYPE_NONE)
		flow_type = IRQ_TYPE_LEVEL_LOW;

	/* ipic supports only low assertion and high-to-low change senses
	 */
	if (!(flow_type & (IRQ_TYPE_LEVEL_LOW | IRQ_TYPE_EDGE_FALLING))) {
		printk(KERN_ERR "ipic: sense type 0x%x not supported\n",
			flow_type);
		return -EINVAL;
	}
	/* ipic supports only edge mode on external interrupts */
	if ((flow_type & IRQ_TYPE_EDGE_FALLING) && !ipic_info[src].ack) {
		printk(KERN_ERR "ipic: edge sense not supported on internal "
				"interrupts\n");
		return -EINVAL;

	}

	irqd_set_trigger_type(d, flow_type);
	if (flow_type & IRQ_TYPE_LEVEL_LOW)  {
<<<<<<< HEAD
		desc->status |= IRQ_LEVEL;
		desc->handle_irq = handle_level_irq;
		desc->irq_data.chip = &ipic_level_irq_chip;
	} else {
		desc->handle_irq = handle_edge_irq;
		desc->irq_data.chip = &ipic_edge_irq_chip;
=======
		__irq_set_handler_locked(d->irq, handle_level_irq);
		d->chip = &ipic_level_irq_chip;
	} else {
		__irq_set_handler_locked(d->irq, handle_edge_irq);
		d->chip = &ipic_edge_irq_chip;
>>>>>>> 00b317a4
	}

	/* only EXT IRQ senses are programmable on ipic
	 * internal IRQ senses are LEVEL_LOW
	 */
	if (src == IPIC_IRQ_EXT0)
		edibit = 15;
	else
		if (src >= IPIC_IRQ_EXT1 && src <= IPIC_IRQ_EXT7)
			edibit = (14 - (src - IPIC_IRQ_EXT1));
		else
			return (flow_type & IRQ_TYPE_LEVEL_LOW) ? 0 : -EINVAL;

	vold = ipic_read(ipic->regs, IPIC_SECNR);
	if ((flow_type & IRQ_TYPE_SENSE_MASK) == IRQ_TYPE_EDGE_FALLING) {
		vnew = vold | (1 << edibit);
	} else {
		vnew = vold & ~(1 << edibit);
	}
	if (vold != vnew)
		ipic_write(ipic->regs, IPIC_SECNR, vnew);
	return IRQ_SET_MASK_OK_NOCOPY;
}

/* level interrupts and edge interrupts have different ack operations */
static struct irq_chip ipic_level_irq_chip = {
	.name		= "IPIC",
	.irq_unmask	= ipic_unmask_irq,
	.irq_mask	= ipic_mask_irq,
	.irq_mask_ack	= ipic_mask_irq,
	.irq_set_type	= ipic_set_irq_type,
};

static struct irq_chip ipic_edge_irq_chip = {
	.name		= "IPIC",
	.irq_unmask	= ipic_unmask_irq,
	.irq_mask	= ipic_mask_irq,
	.irq_mask_ack	= ipic_mask_irq_and_ack,
	.irq_ack	= ipic_ack_irq,
	.irq_set_type	= ipic_set_irq_type,
};

static int ipic_host_match(struct irq_host *h, struct device_node *node)
{
	/* Exact match, unless ipic node is NULL */
	return h->of_node == NULL || h->of_node == node;
}

static int ipic_host_map(struct irq_host *h, unsigned int virq,
			 irq_hw_number_t hw)
{
	struct ipic *ipic = h->host_data;

	irq_set_chip_data(virq, ipic);
	irq_set_chip_and_handler(virq, &ipic_level_irq_chip, handle_level_irq);

	/* Set default irq type */
	irq_set_irq_type(virq, IRQ_TYPE_NONE);

	return 0;
}

static int ipic_host_xlate(struct irq_host *h, struct device_node *ct,
			   const u32 *intspec, unsigned int intsize,
			   irq_hw_number_t *out_hwirq, unsigned int *out_flags)

{
	/* interrupt sense values coming from the device tree equal either
	 * LEVEL_LOW (low assertion) or EDGE_FALLING (high-to-low change)
	 */
	*out_hwirq = intspec[0];
	if (intsize > 1)
		*out_flags = intspec[1];
	else
		*out_flags = IRQ_TYPE_NONE;
	return 0;
}

static struct irq_host_ops ipic_host_ops = {
	.match	= ipic_host_match,
	.map	= ipic_host_map,
	.xlate	= ipic_host_xlate,
};

struct ipic * __init ipic_init(struct device_node *node, unsigned int flags)
{
	struct ipic	*ipic;
	struct resource res;
	u32 temp = 0, ret;

	ret = of_address_to_resource(node, 0, &res);
	if (ret)
		return NULL;

	ipic = kzalloc(sizeof(*ipic), GFP_KERNEL);
	if (ipic == NULL)
		return NULL;

	ipic->irqhost = irq_alloc_host(node, IRQ_HOST_MAP_LINEAR,
				       NR_IPIC_INTS,
				       &ipic_host_ops, 0);
	if (ipic->irqhost == NULL) {
		kfree(ipic);
		return NULL;
	}

	ipic->regs = ioremap(res.start, res.end - res.start + 1);

	ipic->irqhost->host_data = ipic;

	/* init hw */
	ipic_write(ipic->regs, IPIC_SICNR, 0x0);

	/* default priority scheme is grouped. If spread mode is required
	 * configure SICFR accordingly */
	if (flags & IPIC_SPREADMODE_GRP_A)
		temp |= SICFR_IPSA;
	if (flags & IPIC_SPREADMODE_GRP_B)
		temp |= SICFR_IPSB;
	if (flags & IPIC_SPREADMODE_GRP_C)
		temp |= SICFR_IPSC;
	if (flags & IPIC_SPREADMODE_GRP_D)
		temp |= SICFR_IPSD;
	if (flags & IPIC_SPREADMODE_MIX_A)
		temp |= SICFR_MPSA;
	if (flags & IPIC_SPREADMODE_MIX_B)
		temp |= SICFR_MPSB;

	ipic_write(ipic->regs, IPIC_SICFR, temp);

	/* handle MCP route */
	temp = 0;
	if (flags & IPIC_DISABLE_MCP_OUT)
		temp = SERCR_MCPR;
	ipic_write(ipic->regs, IPIC_SERCR, temp);

	/* handle routing of IRQ0 to MCP */
	temp = ipic_read(ipic->regs, IPIC_SEMSR);

	if (flags & IPIC_IRQ0_MCP)
		temp |= SEMSR_SIRQ0;
	else
		temp &= ~SEMSR_SIRQ0;

	ipic_write(ipic->regs, IPIC_SEMSR, temp);

	primary_ipic = ipic;
	irq_set_default_host(primary_ipic->irqhost);

	ipic_write(ipic->regs, IPIC_SIMSR_H, 0);
	ipic_write(ipic->regs, IPIC_SIMSR_L, 0);

	printk ("IPIC (%d IRQ sources) at %p\n", NR_IPIC_INTS,
			primary_ipic->regs);

	return ipic;
}

int ipic_set_priority(unsigned int virq, unsigned int priority)
{
	struct ipic *ipic = ipic_from_irq(virq);
	unsigned int src = ipic_irq_to_hw(virq);
	u32 temp;

	if (priority > 7)
		return -EINVAL;
	if (src > 127)
		return -EINVAL;
	if (ipic_info[src].prio == 0)
		return -EINVAL;

	temp = ipic_read(ipic->regs, ipic_info[src].prio);

	if (priority < 4) {
		temp &= ~(0x7 << (20 + (3 - priority) * 3));
		temp |= ipic_info[src].prio_mask << (20 + (3 - priority) * 3);
	} else {
		temp &= ~(0x7 << (4 + (7 - priority) * 3));
		temp |= ipic_info[src].prio_mask << (4 + (7 - priority) * 3);
	}

	ipic_write(ipic->regs, ipic_info[src].prio, temp);

	return 0;
}

void ipic_set_highest_priority(unsigned int virq)
{
	struct ipic *ipic = ipic_from_irq(virq);
	unsigned int src = ipic_irq_to_hw(virq);
	u32 temp;

	temp = ipic_read(ipic->regs, IPIC_SICFR);

	/* clear and set HPI */
	temp &= 0x7f000000;
	temp |= (src & 0x7f) << 24;

	ipic_write(ipic->regs, IPIC_SICFR, temp);
}

void ipic_set_default_priority(void)
{
	ipic_write(primary_ipic->regs, IPIC_SIPRR_A, IPIC_PRIORITY_DEFAULT);
	ipic_write(primary_ipic->regs, IPIC_SIPRR_B, IPIC_PRIORITY_DEFAULT);
	ipic_write(primary_ipic->regs, IPIC_SIPRR_C, IPIC_PRIORITY_DEFAULT);
	ipic_write(primary_ipic->regs, IPIC_SIPRR_D, IPIC_PRIORITY_DEFAULT);
	ipic_write(primary_ipic->regs, IPIC_SMPRR_A, IPIC_PRIORITY_DEFAULT);
	ipic_write(primary_ipic->regs, IPIC_SMPRR_B, IPIC_PRIORITY_DEFAULT);
}

void ipic_enable_mcp(enum ipic_mcp_irq mcp_irq)
{
	struct ipic *ipic = primary_ipic;
	u32 temp;

	temp = ipic_read(ipic->regs, IPIC_SERMR);
	temp |= (1 << (31 - mcp_irq));
	ipic_write(ipic->regs, IPIC_SERMR, temp);
}

void ipic_disable_mcp(enum ipic_mcp_irq mcp_irq)
{
	struct ipic *ipic = primary_ipic;
	u32 temp;

	temp = ipic_read(ipic->regs, IPIC_SERMR);
	temp &= (1 << (31 - mcp_irq));
	ipic_write(ipic->regs, IPIC_SERMR, temp);
}

u32 ipic_get_mcp_status(void)
{
	return ipic_read(primary_ipic->regs, IPIC_SERMR);
}

void ipic_clear_mcp_status(u32 mask)
{
	ipic_write(primary_ipic->regs, IPIC_SERMR, mask);
}

/* Return an interrupt vector or NO_IRQ if no interrupt is pending. */
unsigned int ipic_get_irq(void)
{
	int irq;

	BUG_ON(primary_ipic == NULL);

#define IPIC_SIVCR_VECTOR_MASK	0x7f
	irq = ipic_read(primary_ipic->regs, IPIC_SIVCR) & IPIC_SIVCR_VECTOR_MASK;

	if (irq == 0)    /* 0 --> no irq is pending */
		return NO_IRQ;

	return irq_linear_revmap(primary_ipic->irqhost, irq);
}

#ifdef CONFIG_SUSPEND
static struct {
	u32 sicfr;
	u32 siprr[2];
	u32 simsr[2];
	u32 sicnr;
	u32 smprr[2];
	u32 semsr;
	u32 secnr;
	u32 sermr;
	u32 sercr;
} ipic_saved_state;

static int ipic_suspend(struct sys_device *sdev, pm_message_t state)
{
	struct ipic *ipic = primary_ipic;

	ipic_saved_state.sicfr = ipic_read(ipic->regs, IPIC_SICFR);
	ipic_saved_state.siprr[0] = ipic_read(ipic->regs, IPIC_SIPRR_A);
	ipic_saved_state.siprr[1] = ipic_read(ipic->regs, IPIC_SIPRR_D);
	ipic_saved_state.simsr[0] = ipic_read(ipic->regs, IPIC_SIMSR_H);
	ipic_saved_state.simsr[1] = ipic_read(ipic->regs, IPIC_SIMSR_L);
	ipic_saved_state.sicnr = ipic_read(ipic->regs, IPIC_SICNR);
	ipic_saved_state.smprr[0] = ipic_read(ipic->regs, IPIC_SMPRR_A);
	ipic_saved_state.smprr[1] = ipic_read(ipic->regs, IPIC_SMPRR_B);
	ipic_saved_state.semsr = ipic_read(ipic->regs, IPIC_SEMSR);
	ipic_saved_state.secnr = ipic_read(ipic->regs, IPIC_SECNR);
	ipic_saved_state.sermr = ipic_read(ipic->regs, IPIC_SERMR);
	ipic_saved_state.sercr = ipic_read(ipic->regs, IPIC_SERCR);

	if (fsl_deep_sleep()) {
		/* In deep sleep, make sure there can be no
		 * pending interrupts, as this can cause
		 * problems on 831x.
		 */
		ipic_write(ipic->regs, IPIC_SIMSR_H, 0);
		ipic_write(ipic->regs, IPIC_SIMSR_L, 0);
		ipic_write(ipic->regs, IPIC_SEMSR, 0);
		ipic_write(ipic->regs, IPIC_SERMR, 0);
	}

	return 0;
}

static int ipic_resume(struct sys_device *sdev)
{
	struct ipic *ipic = primary_ipic;

	ipic_write(ipic->regs, IPIC_SICFR, ipic_saved_state.sicfr);
	ipic_write(ipic->regs, IPIC_SIPRR_A, ipic_saved_state.siprr[0]);
	ipic_write(ipic->regs, IPIC_SIPRR_D, ipic_saved_state.siprr[1]);
	ipic_write(ipic->regs, IPIC_SIMSR_H, ipic_saved_state.simsr[0]);
	ipic_write(ipic->regs, IPIC_SIMSR_L, ipic_saved_state.simsr[1]);
	ipic_write(ipic->regs, IPIC_SICNR, ipic_saved_state.sicnr);
	ipic_write(ipic->regs, IPIC_SMPRR_A, ipic_saved_state.smprr[0]);
	ipic_write(ipic->regs, IPIC_SMPRR_B, ipic_saved_state.smprr[1]);
	ipic_write(ipic->regs, IPIC_SEMSR, ipic_saved_state.semsr);
	ipic_write(ipic->regs, IPIC_SECNR, ipic_saved_state.secnr);
	ipic_write(ipic->regs, IPIC_SERMR, ipic_saved_state.sermr);
	ipic_write(ipic->regs, IPIC_SERCR, ipic_saved_state.sercr);

	return 0;
}
#else
#define ipic_suspend NULL
#define ipic_resume NULL
#endif

static struct sysdev_class ipic_sysclass = {
	.name = "ipic",
	.suspend = ipic_suspend,
	.resume = ipic_resume,
};

static struct sys_device device_ipic = {
	.id		= 0,
	.cls		= &ipic_sysclass,
};

static int __init init_ipic_sysfs(void)
{
	int rc;

	if (!primary_ipic || !primary_ipic->regs)
		return -ENODEV;
	printk(KERN_DEBUG "Registering ipic with sysfs...\n");

	rc = sysdev_class_register(&ipic_sysclass);
	if (rc) {
		printk(KERN_ERR "Failed registering ipic sys class\n");
		return -ENODEV;
	}
	rc = sysdev_register(&device_ipic);
	if (rc) {
		printk(KERN_ERR "Failed registering ipic sys device\n");
		return -ENODEV;
	}
	return 0;
}

subsys_initcall(init_ipic_sysfs);<|MERGE_RESOLUTION|>--- conflicted
+++ resolved
@@ -605,10 +605,6 @@
 {
 	struct ipic *ipic = ipic_from_irq(d->irq);
 	unsigned int src = ipic_irq_to_hw(d->irq);
-<<<<<<< HEAD
-	struct irq_desc *desc = irq_to_desc(d->irq);
-=======
->>>>>>> 00b317a4
 	unsigned int vold, vnew, edibit;
 
 	if (flow_type == IRQ_TYPE_NONE)
@@ -631,20 +627,11 @@
 
 	irqd_set_trigger_type(d, flow_type);
 	if (flow_type & IRQ_TYPE_LEVEL_LOW)  {
-<<<<<<< HEAD
-		desc->status |= IRQ_LEVEL;
-		desc->handle_irq = handle_level_irq;
-		desc->irq_data.chip = &ipic_level_irq_chip;
-	} else {
-		desc->handle_irq = handle_edge_irq;
-		desc->irq_data.chip = &ipic_edge_irq_chip;
-=======
 		__irq_set_handler_locked(d->irq, handle_level_irq);
 		d->chip = &ipic_level_irq_chip;
 	} else {
 		__irq_set_handler_locked(d->irq, handle_edge_irq);
 		d->chip = &ipic_edge_irq_chip;
->>>>>>> 00b317a4
 	}
 
 	/* only EXT IRQ senses are programmable on ipic
