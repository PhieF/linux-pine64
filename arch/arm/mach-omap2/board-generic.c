/*
 * Copyright (C) 2005 Nokia Corporation
 * Author: Paul Mundt <paul.mundt@nokia.com>
 *
 * Copyright (C) 2011 Texas Instruments Incorporated - http://www.ti.com/
 *
 * Modified from the original mach-omap/omap2/board-generic.c did by Paul
 * to support the OMAP2+ device tree boards with an unique board file.
 *
 * This program is free software; you can redistribute it and/or modify
 * it under the terms of the GNU General Public License version 2 as
 * published by the Free Software Foundation.
 */
#include <linux/io.h>
#include <linux/of_irq.h>
#include <linux/of_platform.h>
#include <linux/irqdomain.h>

#include <mach/hardware.h>
#include <asm/hardware/gic.h>
#include <asm/mach/arch.h>

#include <plat/board.h>
#include "common.h"
#include "common-board-devices.h"

#if !(defined(CONFIG_ARCH_OMAP2) || defined(CONFIG_ARCH_OMAP3))
#define omap_intc_of_init	NULL
#endif
#ifndef CONFIG_ARCH_OMAP4
#define gic_of_init		NULL
#endif

static struct of_device_id irq_match[] __initdata = {
	{ .compatible = "ti,omap2-intc", .data = omap_intc_of_init, },
	{ .compatible = "arm,cortex-a9-gic", .data = gic_of_init, },
	{ }
};

static void __init omap_init_irq(void)
{
	of_irq_init(irq_match);
}

static struct of_device_id omap_dt_match_table[] __initdata = {
	{ .compatible = "simple-bus", },
	{ .compatible = "ti,omap-infra", },
	{ }
};

static void __init omap_generic_init(void)
{
	omap_sdrc_init(NULL, NULL);

	of_platform_populate(NULL, omap_dt_match_table, NULL, NULL);
}

#ifdef CONFIG_SOC_OMAP2420
static const char *omap242x_boards_compat[] __initdata = {
	"ti,omap2420",
	NULL,
};

DT_MACHINE_START(OMAP242X_DT, "Generic OMAP2420 (Flattened Device Tree)")
	.reserve	= omap_reserve,
	.map_io		= omap242x_map_io,
	.init_early	= omap2420_init_early,
	.init_irq	= omap_init_irq,
	.handle_irq	= omap2_intc_handle_irq,
	.init_machine	= omap_generic_init,
	.timer		= &omap2_timer,
	.dt_compat	= omap242x_boards_compat,
	.restart	= omap_prcm_restart,
MACHINE_END
#endif

#ifdef CONFIG_SOC_OMAP2430
static const char *omap243x_boards_compat[] __initdata = {
	"ti,omap2430",
	NULL,
};

DT_MACHINE_START(OMAP243X_DT, "Generic OMAP2430 (Flattened Device Tree)")
	.reserve	= omap_reserve,
	.map_io		= omap243x_map_io,
	.init_early	= omap2430_init_early,
	.init_irq	= omap_init_irq,
	.handle_irq	= omap2_intc_handle_irq,
	.init_machine	= omap_generic_init,
	.timer		= &omap2_timer,
	.dt_compat	= omap243x_boards_compat,
	.restart	= omap_prcm_restart,
MACHINE_END
#endif

#ifdef CONFIG_ARCH_OMAP3
static const char *omap3_boards_compat[] __initdata = {
	"ti,omap3",
	NULL,
};

DT_MACHINE_START(OMAP3_DT, "Generic OMAP3 (Flattened Device Tree)")
	.reserve	= omap_reserve,
	.map_io		= omap3_map_io,
	.init_early	= omap3430_init_early,
	.init_irq	= omap_init_irq,
	.handle_irq	= omap3_intc_handle_irq,
	.init_machine	= omap_generic_init,
	.timer		= &omap3_timer,
	.dt_compat	= omap3_boards_compat,
	.restart	= omap_prcm_restart,
MACHINE_END
#endif

#ifdef CONFIG_ARCH_OMAP4
static const char *omap4_boards_compat[] __initdata = {
	"ti,omap4",
	NULL,
};

DT_MACHINE_START(OMAP4_DT, "Generic OMAP4 (Flattened Device Tree)")
	.reserve	= omap_reserve,
	.map_io		= omap4_map_io,
	.init_early	= omap4430_init_early,
	.init_irq	= omap_init_irq,
	.handle_irq	= gic_handle_irq,
<<<<<<< HEAD
	.init_machine	= omap_generic_init,
=======
	.init_machine	= omap4_init,
	.init_late	= omap4430_init_late,
>>>>>>> 80b9abf9
	.timer		= &omap4_timer,
	.dt_compat	= omap4_boards_compat,
	.restart	= omap_prcm_restart,
MACHINE_END
#endif<|MERGE_RESOLUTION|>--- conflicted
+++ resolved
@@ -124,12 +124,8 @@
 	.init_early	= omap4430_init_early,
 	.init_irq	= omap_init_irq,
 	.handle_irq	= gic_handle_irq,
-<<<<<<< HEAD
 	.init_machine	= omap_generic_init,
-=======
-	.init_machine	= omap4_init,
 	.init_late	= omap4430_init_late,
->>>>>>> 80b9abf9
 	.timer		= &omap4_timer,
 	.dt_compat	= omap4_boards_compat,
 	.restart	= omap_prcm_restart,
