--- conflicted
+++ resolved
@@ -135,12 +135,8 @@
 
 void sa11x0_restart(enum reboot_mode mode, const char *cmd)
 {
-<<<<<<< HEAD
 	clear_reset_status(RESET_STATUS_ALL);
 	if (mode == 's') {
-=======
-	if (mode == REBOOT_SOFT) {
->>>>>>> ff03e2ea
 		/* Jump into ROM at address 0 */
 		soft_restart(0);
 	} else {
