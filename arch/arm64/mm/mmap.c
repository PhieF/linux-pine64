--- conflicted
+++ resolved
@@ -51,23 +51,10 @@
 {
 	unsigned long rnd = 0;
 
-<<<<<<< HEAD
 	if (current->flags & PF_RANDOMIZE)
 		rnd = (long)get_random_int() & STACK_RND_MASK;
 
 	return rnd << PAGE_SHIFT;
-=======
-		if (current->flags & PF_RANDOMIZE) {                                                 
-#ifdef CONFIG_COMPAT                                                                    
-		if (test_thread_flag(TIF_32BIT))                                                 
-			rnd = (unsigned long)get_random_int() & ((1 << mmap_rnd_compat_bits) - 1);   
-		else                                                                             
-#endif                                                                                  
-			rnd = (unsigned long)get_random_int() & ((1 << mmap_rnd_bits) - 1);          
-	}                                                                                    
-	return rnd << PAGE_SHIFT;                                                            
-
->>>>>>> ff03e2ea
 }
 
 static unsigned long mmap_base(void)
