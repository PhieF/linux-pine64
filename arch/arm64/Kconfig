config ARM64
	def_bool y
	select ARCH_HAS_ATOMIC64_DEC_IF_POSITIVE
	select ARCH_HAS_SG_CHAIN	
	select ARCH_HAS_OPP
	select ARCH_USE_CMPXCHG_LOCKREF
	select ARCH_HAS_OPP
	select ARCH_HAS_TICK_BROADCAST if GENERIC_CLOCKEVENTS_BROADCAST
	select ARCH_SUPPORTS_ATOMIC_RMW
	select ARCH_WANT_OPTIONAL_GPIOLIB
	select ARCH_WANT_COMPAT_IPC_PARSE_VERSION
	select ARCH_WANT_FRAME_POINTERS
	select ARM_AMBA
	select ARM_ARCH_TIMER
	select ARM_GIC
	select ARM_GIC_V3
	select BUILDTIME_EXTABLE_SORT
	select AUDIT_ARCH_COMPAT_GENERIC
	select CLONE_BACKWARDS
	select COMMON_CLK
	select CPU_PM if (SUSPEND || CPU_IDLE)
	select DCACHE_WORD_ACCESS
	select GENERIC_ALLOCATOR
	select GENERIC_CLOCKEVENTS
	select GENERIC_CLOCKEVENTS_BROADCAST if SMP
	select GENERIC_CPU_AUTOPROBE
	select GENERIC_EARLY_IOREMAP
	select GENERIC_IOMAP
	select GENERIC_IRQ_PROBE
	select GENERIC_IRQ_SHOW
	select GENERIC_SMP_IDLE_THREAD
	select GENERIC_STRNCPY_FROM_USER
	select GENERIC_STRNLEN_USER
	select GENERIC_TIME_VSYSCALL
	select HARDIRQS_SW_RESEND
	select HAVE_ARCH_JUMP_LABEL
	select HAVE_ARCH_KGDB
	select HAVE_ARCH_MMAP_RND_BITS
	select HAVE_ARCH_MMAP_RND_COMPAT_BITS if COMPAT
	select HAVE_ARCH_AUDITSYSCALL
	select HAVE_ARCH_SECCOMP_FILTER
	select HAVE_ARCH_TRACEHOOK
	select HAVE_C_RECORDMCOUNT
	select HAVE_CC_STACKPROTECTOR
	select HAVE_DEBUG_BUGVERBOSE
	select HAVE_DEBUG_KMEMLEAK
	select HAVE_DMA_API_DEBUG
	select HAVE_DMA_ATTRS
	select HAVE_DMA_CONTIGUOUS
	select HAVE_DYNAMIC_FTRACE
	select HAVE_EFFICIENT_UNALIGNED_ACCESS
	select HAVE_FTRACE_MCOUNT_RECORD
	select HAVE_FUNCTION_TRACER
	select HAVE_FUNCTION_GRAPH_TRACER
	select HAVE_GENERIC_DMA_COHERENT
	select HAVE_GENERIC_HARDIRQS
	select HAVE_HW_BREAKPOINT if PERF_EVENTS
	select HAVE_MEMBLOCK
	select HAVE_PATA_PLATFORM
	select HAVE_PERF_EVENTS
	select HAVE_PERF_REGS
	select HAVE_PERF_USER_STACK_DUMP
	select HAVE_SYSCALL_TRACEPOINTS
	select IRQ_DOMAIN
	select MODULES_USE_ELF_RELA
	select NO_BOOTMEM
	select OF
	select OF_EARLY_FLATTREE
	select OF_RESERVED_MEM
	select PERF_USE_VMALLOC
	select POWER_RESET
	select POWER_SUPPLY
	select RTC_LIB
	select SPARSE_IRQ
	select SYSCTL_EXCEPTION_TRACE
	select CLOCKSOURCE_VALIDATE_LAST_CYCLE
	help
	  ARM 64-bit (AArch64) Linux support.

config 64BIT
	def_bool y

config ARCH_PHYS_ADDR_T_64BIT
	def_bool y

config MMU
	def_bool y

config NO_IOPORT
	def_bool y

config ARCH_MMAP_RND_BITS_MIN                    
       default 14 if ARM64_64K_PAGES             
       default 18                                
                                                 
# max bits determined by the following formula:  
#  VA_BITS - PAGE_SHIFT - 3                      
#  VA_BITS is always 39                          
config ARCH_MMAP_RND_BITS_MAX                    
       default 20 if ARM64_64K_PAGES             
       default 24                                
                                                 
config ARCH_MMAP_RND_COMPAT_BITS_MIN             
       default 11                                
                                                 
config ARCH_MMAP_RND_COMPAT_BITS_MAX             
       default 16                                
                                                 

config STACKTRACE_SUPPORT
	def_bool y

config ILLEGAL_POINTER_VALUE
	hex
	default 0xdead000000000000

config LOCKDEP_SUPPORT
	def_bool y

config TRACE_IRQFLAGS_SUPPORT
	def_bool y

config RWSEM_XCHGADD_ALGORITHM
	def_bool y

config GENERIC_HWEIGHT
	def_bool y

config GENERIC_CSUM
        def_bool y

config GENERIC_CALIBRATE_DELAY
	def_bool y

config ZONE_DMA
	def_bool y

config ARCH_DMA_ADDR_T_64BIT
	def_bool y

config NEED_DMA_MAP_STATE
	def_bool y

config NEED_SG_DMA_LENGTH
	def_bool y

config SWIOTLB
	def_bool y

config IOMMU_HELPER
	def_bool SWIOTLB

config FIX_EARLYCON_MEM
	def_bool y

config KERNEL_MODE_NEON
	def_bool y

source "init/Kconfig"

source "kernel/Kconfig.freezer"

menu "Platform selection"

config ARCH_VEXPRESS
	bool "ARMv8 software model (Versatile Express)"
	select ARCH_REQUIRE_GPIOLIB
	select COMMON_CLK_VERSATILE
	select POWER_RESET_VEXPRESS
	select VEXPRESS_CONFIG
	help
	  This enables support for the ARMv8 software model (Versatile
	  Express).

config ARCH_XGENE
	bool "AppliedMicro X-Gene SOC Family"
	help
	  This enables support for AppliedMicro X-Gene SOC Family

config ARCH_SUNXI
	bool "Allwinner SoC Family"
	select PINCTRL
	select SUNXI_TIMER
	help
	  This enables support for Allwinner SUNXI SoC family

if ARCH_SUNXI

choice
	prompt "Select the architecture of SoC"
	default ARCH_SUN50I
	help
	  Select the architecture for SoC
	  sunxi
	  `-- sun50i ----- Cortex-A53 based Family SoCs

	config ARCH_SUN50I
	bool "Allwinner SUN50I"
endchoice

# Select the wafer with sun50i

if ARCH_SUN50I
choice
	prompt "Select the wafer with arch sun50i"
	default ARCH_SUN50IW1
	help
	  Select the wafer with arch sun50i

config ARCH_SUN50IW1
	bool "Allwinner SUN50IW1 SoCs"
	help
	  Support for Allwinner SUN50IW1 SoC family

config ARCH_SUN50IW2
	bool "Allwinner SUN50IW2 SoCs"
	help
	  Support for Allwinner SUN50IW2 SoC family

config ARCH_SUN50IW3
	bool "Allwinner SUN50IW3 SoCs"
	help
	  Support for Allwinner SUN50IW3 SoC family

config ARCH_SUN50IW6
	bool "Allwinner SUN50IW6 SoCs"
	help
	  Support for Allwinner SUN50IW6 SoC family
endchoice
endif

# Select the SoC with specific arch and wafer

if ARCH_SUN50IW1
choice
	prompt "Select the SoC with wafer ARCH_SUN50IW1"
	default ARCH_SUN50IW1P1
	help
	  Select the SoC with wafer ARCH_SUN50IW1

config ARCH_SUN50IW1P1
	bool "Allwinner SUN50IW1P1"
	select HAVE_UNSTABLE_SCHED_CLOCK
	select SUNXI_SMC
endchoice
endif

if ARCH_SUN50IW2
choice
	prompt "Select the SoC with wafer ARCH_SUN50IW2"
	default ARCH_SUN50IW2P1
	help
	  Select the SoC with wafer ARCH_SUN50IW2

config ARCH_SUN50IW2P1
	bool "Allwinner SUN50IW2P1"
	select HAVE_UNSTABLE_SCHED_CLOCK
	select SUNXI_SMC
endchoice
endif

if ARCH_SUN50IW3
choice
	prompt "Select the SoC with wafer ARCH_SUN50IW3"
	default ARCH_SUN50IW3P1
	help
	  Select the SoC with wafer ARCH_SUN50IW3

config ARCH_SUN50IW3P1
	bool "Allwinner SUN50IW3P1"
	select HAVE_UNSTABLE_SCHED_CLOCK
	select SUNXI_SMC
endchoice
endif

if ARCH_SUN50IW6
choice
	prompt "Select the SoC with wafer ARCH_SUN50IW6"
	default ARCH_SUN50IW6P1
	help
	  Select the SoC with wafer ARCH_SUN50IW6

config ARCH_SUN50IW6P1
	bool "Allwinner SUN50IW6P1"
	select HAVE_UNSTABLE_SCHED_CLOCK
	select SUNXI_SMC
endchoice
endif

# Select the board between FPGA and EVB

choice
	prompt "Allwinner development boards"
	depends on ARCH_SUNXI
	default FPGA_V4_PLATFORM

config FPGA_V4_PLATFORM
	bool "FPGAv4 board"
	help
	  Support for Allwinner's FPGAv4 board

	config FPGA_V7_PLATFORM
	bool "FPGAv7 board"
	help
	  Support for Allwinner's FPGAv7 board

	config EVB_PLATFORM
	bool "EVB board"
	help
	  Support for Allwinner's EVB board
endchoice

config SUNXI_SOC_NAME
	string "The name of SUNXI SoC"
	default ""
	help
	  Used for /sysfs/.../sysinfo.

endif # end of ARCH_SUNXI
endmenu

menu "Bus support"

config ARM_AMBA
	bool

endmenu

menu "Kernel Features"

menu "ARM errata workarounds"

config ARM64_ERRATUM_845719
	bool "Cortex-A53: 845719: a load might read incorrect data"
	depends on COMPAT
	default n
	help
	  This option adds an alternative code sequence to work around ARM
	  erratum 845719 on Cortex-A53 parts up to r0p4.

	  When running a compat (AArch32) userspace on an affected Cortex-A53
	  part, a load at EL0 from a virtual address that matches the bottom 32
	  bits of the virtual address used by a recent load at (AArch64) EL1
	  might return incorrect data.

	  The workaround is to write the contextidr_el1 register on exception
	  return to a 32-bit task.
	  Please note that this does not necessarily enable the workaround,
	  as it depends on the alternative framework, which will only patch
	  the kernel if an affected CPU is detected.

	  If unsure, say Y.

endmenu

config ARCH_MMAP_RND_BITS_MIN                   
	default 8                                    
                                                
config ARCH_MMAP_RND_BITS_MAX                   
	default 14 if PAGE_OFFSET=0x40000000         
	default 15 if PAGE_OFFSET=0x80000000         
	default 16                                   
                                                


config ARM64_64K_PAGES
	bool "Enable 64KB pages support"
	help
	  This feature enables 64KB pages support (4KB by default)
	  allowing only two levels of page tables and faster TLB
	  look-up. AArch32 emulation is not available when this feature
	  is enabled.

config CPU_BIG_ENDIAN
       bool "Build big-endian kernel"
       help
         Say Y if you plan on running a kernel in big-endian mode.

config SMP
	bool "Symmetric Multi-Processing"
	select USE_GENERIC_SMP_HELPERS
	help
	  This enables support for systems with more than one CPU.  If
	  you say N here, the kernel will run on single and
	  multiprocessor machines, but will use only one CPU of a
	  multiprocessor machine. If you say Y here, the kernel will run
	  on many, but not all, single processor machines. On a single
	  processor machine, the kernel will run faster if you say N
	  here.

	  If you don't know what to do here, say N.

config SCHED_MC
	bool "Multi-core scheduler support"
	depends on SMP
	help
	  Multi-core scheduler support improves the CPU scheduler's decision
	  making when dealing with multi-core CPU chips at a cost of slightly
	  increased overhead in some places. If unsure say N here.

config CPU_OPS_SUNXI
	bool "Use SUNXI cpu ops instead of psci"
	depends on SMP && ARCH_SUN50I
	help
	  Use sunxi cpu ops for SMP. If use psci say N here.

config SCHED_SMT
	bool "SMT scheduler support"
	depends on SMP
	help
	  Improves the CPU scheduler's decision making when dealing with
	  MultiThreading at a cost of slightly increased overhead in some
	  places. If unsure say N here.

config DISABLE_CPU_SCHED_DOMAIN_BALANCE
	bool "(EXPERIMENTAL) Disable CPU level scheduler load-balancing"
	help
	  Disables scheduler load-balancing at CPU sched domain level.

config SCHED_HMP
	bool "(EXPERIMENTAL) Heterogenous multiprocessor scheduling"
	depends on DISABLE_CPU_SCHED_DOMAIN_BALANCE && SCHED_MC && FAIR_GROUP_SCHED && !SCHED_AUTOGROUP
	help
	  Experimental scheduler optimizations for heterogeneous platforms.
	  Attempts to introspectively select task affinity to optimize power
	  and performance. Basic support for multiple (>2) cpu types is in place,
	  but it has only been tested with two types of cpus.
	  There is currently no support for migration of task groups, hence
	  !SCHED_AUTOGROUP. Furthermore, normal load-balancing must be disabled
	  between cpus of different type (DISABLE_CPU_SCHED_DOMAIN_BALANCE).

config SCHED_HMP_PRIO_FILTER
	bool "(EXPERIMENTAL) Filter HMP migrations by task priority"
	depends on SCHED_HMP
	help
	  Enables task priority based HMP migration filter. Any task with
	  a NICE value above the threshold will always be on low-power cpus
	  with less compute capacity.

config SCHED_HMP_PRIO_FILTER_VAL
	int "NICE priority threshold"
	default 5
	depends on SCHED_HMP_PRIO_FILTER

config HMP_FAST_CPU_MASK
	string "HMP scheduler fast CPU mask"
	depends on SCHED_HMP
	help
          Leave empty to use device tree information.
	  Specify the cpuids of the fast CPUs in the system as a list string,
	  e.g. cpuid 0+1 should be specified as 0-1.

config HMP_SLOW_CPU_MASK
	string "HMP scheduler slow CPU mask"
	depends on SCHED_HMP
	help
	  Leave empty to use device tree information.
	  Specify the cpuids of the slow CPUs in the system as a list string,
	  e.g. cpuid 0+1 should be specified as 0-1.

config HMP_VARIABLE_SCALE
	bool "Allows changing the load tracking scale through sysfs"
	depends on SCHED_HMP
	help
	  When turned on, this option exports the thresholds and load average
	  period value for the load tracking patches through sysfs.
	  The values can be modified to change the rate of load accumulation
	  and the thresholds used for HMP migration.
	  The load_avg_period_ms is the time in ms to reach a load average of
	  0.5 for an idle task of 0 load average ratio that start a busy loop.
	  The up_threshold and down_threshold is the value to go to a faster
	  CPU or to go back to a slower cpu.
	  The {up,down}_threshold are devided by 1024 before being compared
	  to the load average.
	  For examples, with load_avg_period_ms = 128 and up_threshold = 512,
	  a running task with a load of 0 will be migrated to a bigger CPU after
	  128ms, because after 128ms its load_avg_ratio is 0.5 and the real
	  up_threshold is 0.5.
	  This patch has the same behavior as changing the Y of the load
	  average computation to
	        (1002/1024)^(LOAD_AVG_PERIOD/load_avg_period_ms)
	  but it remove intermadiate overflows in computation.

config HMP_FREQUENCY_INVARIANT_SCALE
	bool "(EXPERIMENTAL) Frequency-Invariant Tracked Load for HMP"
	depends on HMP_VARIABLE_SCALE && CPU_FREQ
	help
	  Scales the current load contribution in line with the frequency
	  of the CPU that the task was executed on.
	  In this version, we use a simple linear scale derived from the
	  maximum frequency reported by CPUFreq.
	  Restricting tracked load to be scaled by the CPU's frequency
	  represents the consumption of possible compute capacity
	  (rather than consumption of actual instantaneous capacity as
	  normal) and allows the HMP migration's simple threshold
	  migration strategy to interact more predictably with CPUFreq's
	  asynchronous compute capacity changes.

config SCHED_HMP_LITTLE_PACKING
	bool "Small task packing for HMP"
	depends on SCHED_HMP
	default n
	help
	  Allows the HMP Scheduler to pack small tasks into CPUs in the
	  smallest HMP domain.
	  Controlled by two sysfs files in sys/kernel/hmp.
	  packing_enable: 1 to enable, 0 to disable packing. Default 1.
	  packing_limit: runqueue load ratio where a RQ is considered
	    to be full. Default is NICE_0_LOAD * 9/8.

config NR_CPUS
	int "Maximum number of CPUs (2-32)"
	range 2 32
	depends on SMP
	# These have to remain sorted largest to smallest
	default "8"

config HOTPLUG_CPU
	bool "Support for hot-pluggable CPUs"
	depends on SMP
	help
	  Say Y here to experiment with turning CPUs off and on.  CPUs
	  can be controlled through /sys/devices/system/cpu.

config SWP_EMULATE
	bool "Emulate SWP/SWPB instructions"
	help
	  ARMv6 architecture deprecates use of the SWP/SWPB instructions. ARMv8
	  oblosetes the use of SWP/SWPB instructions. ARMv7 multiprocessing
	  extensions introduce the ability to disable these instructions,
	  triggering an undefined instruction exception when executed. Say Y
	  here to enable software emulation of these instructions for userspace
	  (not kernel) using LDREX/STREX. Also creates /proc/cpu/swp_emulation
	  for statistics.

	  In some older versions of glibc [<=2.8] SWP is used during futex
	  trylock() operations with the assumption that the code will not
	  be preempted. This invalid assumption may be more likely to fail
	  with SWP emulation enabled, leading to deadlock of the user
	  application.

	  NOTE: when accessing uncached shared regions, LDREX/STREX rely
	  on an external transaction monitoring block called a global
	  monitor to maintain update atomicity. If your system does not
	  implement a global monitor, this option can cause programs that
	  perform SWP operations to uncached memory to deadlock.

	  If unsure, say Y.

source kernel/Kconfig.preempt

config HZ
	int
	default 100

config ARCH_HAS_HOLES_MEMORYMODEL
	def_bool y if SPARSEMEM

config ARCH_SPARSEMEM_ENABLE
	def_bool y
	select SPARSEMEM_VMEMMAP_ENABLE

config ARCH_SPARSEMEM_DEFAULT
	def_bool ARCH_SPARSEMEM_ENABLE

config ARCH_SELECT_MEMORY_MODEL
	def_bool ARCH_SPARSEMEM_ENABLE

config HAVE_ARCH_PFN_VALID
	def_bool ARCH_HAS_HOLES_MEMORYMODEL || !SPARSEMEM

config HW_PERF_EVENTS
	bool "Enable hardware performance counter support for perf events"
	depends on PERF_EVENTS
	default y
	help
	  Enable hardware performance counter support for perf events. If
	  disabled, perf events will use software events only.

config SYS_SUPPORTS_HUGETLBFS
	def_bool y

config ARCH_WANT_GENERAL_HUGETLB
	def_bool y

config ARCH_WANT_HUGE_PMD_SHARE
	def_bool y if !ARM64_64K_PAGES

config HAVE_ARCH_TRANSPARENT_HUGEPAGE
	def_bool y

config ARMV7_COMPAT
	bool "Kernel support for ARMv7 applications"
	depends on COMPAT
	select SWP_EMULATE
	help
	 This option enables features that allow that ran on an ARMv7 or older
	 processor to continue functioning.

	 If you want to execute ARMv7 applications, say Y

config ARMV7_COMPAT_CPUINFO
	bool "Report backwards compatible cpu features in /proc/cpuinfo"
	depends on ARMV7_COMPAT
	default y
	help
	 This option makes /proc/cpuinfo list CPU features that an ARMv7 or
	 earlier kernel would report, but are not optional on an ARMv8 or later
	 processor.

	 If you want to execute ARMv7 applications, say Y

source "mm/Kconfig"

config FORCE_MAX_ZONEORDER
	int
	default "14" if (ARM64_64K_PAGES && TRANSPARENT_HUGEPAGE)
	default "11"

config SECCOMP
	bool "Enable seccomp to safely compute untrusted bytecode"
	---help---
	  This kernel feature is useful for number crunching applications
	  that may need to compute untrusted bytecode during their
	  execution. By using pipes or other transports made available to
	  the process as file descriptors supporting the read/write
	  syscalls, it's possible to isolate those applications in
	  their own address space using seccomp. Once seccomp is
	  enabled via prctl(PR_SET_SECCOMP), it cannot be disabled
	  and the task is only allowed to execute a few safe syscalls
	  defined by each seccomp mode.

<<<<<<< HEAD
config ARM64_MODULE_CMODEL_LARGE
	bool

config ARM64_ERRATUM_843419
	bool "Cortex-A53: 843419: A load or store might access an incorrect address"
	depends on MODULES
	default y
	select ARM64_MODULE_CMODEL_LARGE
	select ARM64_MODULE_CMODEL_LARGE if MODULES
	help
	  This option builds kernel modules using the large memory model in
	  order to avoid the use of the ADRP instruction, which can cause
	  a subsequent memory access to use an incorrect address on Cortex-A53
	  parts up to r0p4.

	  Note that the kernel itself must be linked with a version of ld
	  which fixes potentially affected ADRP instructions through the
	  use of veneers.
	  This option links the kernel with '--fix-cortex-a53-843419' and
	  builds modules using the large memory model in order to avoid the use
	  of the ADRP instruction, which can cause a subsequent memory access
	  to use an incorrect address on Cortex-A53 parts up to r0p4.

	  If unsure, say Y.

=======
config CC_STACKPROTECTOR
	bool "Enable -fstack-protector buffer overflow detection (EXPERIMENTAL)"
	help
	  This option turns on the -fstack-protector GCC feature. This
	  feature puts, at the beginning of functions, a canary value on
	  the stack just before the return address, and validates
	  the value just before actually returning.  Stack based buffer
	  overflows (that need to overwrite this return address) now also
	  overwrite the canary, which gets detected and the attack is then
	  neutralized via a kernel panic.
	  This feature requires gcc version 4.2 or above.
>>>>>>> ff03e2ea
endmenu

menu "Boot options"

config CMDLINE
	string "Default kernel command string"
	default ""
	help
	  Provide a set of default command-line options at build time by
	  entering them here. As a minimum, you should specify the the
	  root device (e.g. root=/dev/nfs).

choice
	prompt "Kernel command line type" if CMDLINE != ""
	default CMDLINE_FROM_BOOTLOADER

config CMDLINE_FROM_BOOTLOADER
	bool "Use bootloader kernel arguments if available"
	help
	  Uses the command-line options passed by the boot loader. If
	  the boot loader doesn't provide any, the default kernel command
	  string provided in CMDLINE will be used.

config CMDLINE_EXTEND
	bool "Extend bootloader kernel arguments"
	help
	  The command-line arguments provided by the boot loader will be
	  appended to the default kernel command string.

config CMDLINE_FORCE
	bool "Always use the default kernel command string"
	help
	  Always use the default kernel command string, even if the boot
	  loader passes other arguments to the kernel.
	  This is useful if you cannot or don't want to change the
	  command-line options your boot loader passes to the kernel.
endchoice

config BUILD_ARM64_APPENDED_DTB_IMAGE
	bool "Build a concatenated Image.gz/dtb by default"
	depends on OF
	help
	  Enabling this option will cause a concatenated Image.gz and list of
	  DTBs to be built by default (instead of a standalone Image.gz.)
	  The image will built in arch/arm64/boot/Image.gz-dtb

config BUILD_ARM64_APPENDED_DTB_IMAGE_NAMES
	string "Default dtb names"
	depends on BUILD_ARM64_APPENDED_DTB_IMAGE
	help
	  Space separated list of names of dtbs to append when
	  building a concatenated Image.gz-dtb.

config EFI
	bool "UEFI runtime support"
	depends on OF && !CPU_BIG_ENDIAN
	select LIBFDT
	select UCS2_STRING
	select EFI_PARAMS_FROM_FDT
	default y
	help
	  This option provides support for runtime services provided
	  by UEFI firmware (such as non-volatile variables, realtime
          clock, and platform reset). A UEFI stub is also provided to
	  allow the kernel to be booted as an EFI application. This
	  is only useful on systems that have UEFI firmware.

endmenu

menu "Userspace binary formats"

source "fs/Kconfig.binfmt"

config COMPAT
	bool "Kernel support for 32-bit EL0"
	depends on !ARM64_64K_PAGES
	select COMPAT_BINFMT_ELF
	select HAVE_UID16
	select OLD_SIGSUSPEND3
	select COMPAT_OLD_SIGACTION
	help
	  This option enables support for a 32-bit EL0 running under a 64-bit
	  kernel at EL1. AArch32-specific components such as system calls,
	  the user helper functions, VFP support and the ptrace interface are
	  handled appropriately by the kernel.

	  If you want to execute 32-bit userspace applications, say Y.

config SYSVIPC_COMPAT
	def_bool y
	depends on COMPAT && SYSVIPC

endmenu

menu "Power management options"

source "kernel/power/Kconfig"

source "drivers/cpufreq/Kconfig"
config ARCH_SUSPEND_POSSIBLE
	def_bool y

config ARM64_CPU_SUSPEND
	def_bool PM_SLEEP

endmenu

menu "CPU Power Management"

source "drivers/cpuidle/Kconfig"

endmenu

source "net/Kconfig"

source "drivers/Kconfig"

source "drivers/firmware/Kconfig"

source "fs/Kconfig"

source "arch/arm64/kvm/Kconfig"

source "arch/arm64/Kconfig.debug"

source "security/Kconfig"

source "crypto/Kconfig"
if CRYPTO
source "arch/arm64/crypto/Kconfig"
endif

source "lib/Kconfig"<|MERGE_RESOLUTION|>--- conflicted
+++ resolved
@@ -630,7 +630,6 @@
 	  and the task is only allowed to execute a few safe syscalls
 	  defined by each seccomp mode.
 
-<<<<<<< HEAD
 config ARM64_MODULE_CMODEL_LARGE
 	bool
 
@@ -656,7 +655,6 @@
 
 	  If unsure, say Y.
 
-=======
 config CC_STACKPROTECTOR
 	bool "Enable -fstack-protector buffer overflow detection (EXPERIMENTAL)"
 	help
@@ -668,7 +666,6 @@
 	  overwrite the canary, which gets detected and the attack is then
 	  neutralized via a kernel panic.
 	  This feature requires gcc version 4.2 or above.
->>>>>>> ff03e2ea
 endmenu
 
 menu "Boot options"
