--- conflicted
+++ resolved
@@ -116,11 +116,7 @@
 			desc->chip->mask(irq);
 
 		if (desc->chip->set_affinity)
-<<<<<<< HEAD
 			desc->chip->set_affinity(irq, affinity);
-=======
-			desc->chip->set_affinity(irq, &mask);
->>>>>>> 8c384cde
 		else if (!(warned++))
 			set_affinity = 0;
 
