/*
 * sound\soc\sunxi\sunxi_sun50iw1codec.c
 * (C) Copyright 2014-2017
 * Reuuimlla Technology Co., Ltd. <www.allwinnertech.com>
 * huangxin <huangxin@allwinnertech.com>
 * Liu shaohua <liushaohua@allwinnertech.com>
 *
 * some simple description for this code
 *
 * This program is free software; you can redistribute it and/or
 * modify it under the terms of the GNU General Public License as
 * published by the Free Software Foundation; either version 2 of
 * the License, or (at your option) any later version.
 *
 */
#include <linux/module.h>
#include <linux/delay.h>
#include <linux/slab.h>
#include <linux/clk.h>
#include <linux/gpio.h>
#include <linux/io.h>
#include <linux/regulator/consumer.h>
#include <sound/pcm.h>
#include <sound/pcm_params.h>
#include <sound/soc.h>
#include <sound/soc-dapm.h>
#include <sound/initval.h>
#include <sound/tlv.h>
#include <linux/of.h>
#include <linux/of_address.h>
#include <linux/of_device.h>
#include <linux/pm.h>
#include <linux/of_gpio.h>
#include <linux/sys_config.h>
#include "sunxi_codec.h"
#include "sunxi_rw_func.h"

//#define AIF1_FPGA_LOOPBACK_TEST
#define codec_RATES  (SNDRV_PCM_RATE_8000_192000|SNDRV_PCM_RATE_KNOT)
#define codec_FORMATS (SNDRV_PCM_FMTBIT_S8 | SNDRV_PCM_FMTBIT_S16_LE | \
		                     SNDRV_PCM_FMTBIT_S18_3LE | SNDRV_PCM_FMTBIT_S20_3LE | SNDRV_PCM_FMTBIT_S24_LE | SNDRV_PCM_FMTBIT_S32_LE)
#define DRV_NAME "sunxi-internal-codec"

void __iomem *codec_digitaladress;
void __iomem *codec_analogadress;
struct spk_gpio_ spk_gpio;

static bool src_function_en = false;

static const DECLARE_TLV_DB_SCALE(headphone_vol_tlv, -6300, 100, 0);
static const DECLARE_TLV_DB_SCALE(lineout_vol_tlv, -450, 150, 0);
static const DECLARE_TLV_DB_SCALE(speaker_vol_tlv, -4800, 150, 0);
static const DECLARE_TLV_DB_SCALE(earpiece_vol_tlv, -4350, 150, 0);

static const DECLARE_TLV_DB_SCALE(aif1_ad_slot0_vol_tlv, -11925, 75, 0);
static const DECLARE_TLV_DB_SCALE(aif1_ad_slot1_vol_tlv, -11925, 75, 0);
static const DECLARE_TLV_DB_SCALE(aif1_da_slot0_vol_tlv, -11925, 75, 0);
static const DECLARE_TLV_DB_SCALE(aif1_da_slot1_vol_tlv, -11925, 75, 0);
static const DECLARE_TLV_DB_SCALE(aif1_ad_slot0_mix_vol_tlv, -600, 600, 0);
static const DECLARE_TLV_DB_SCALE(aif1_ad_slot1_mix_vol_tlv, -600, 600, 0);

static const DECLARE_TLV_DB_SCALE(aif2_ad_vol_tlv, -11925, 75, 0);
static const DECLARE_TLV_DB_SCALE(aif2_da_vol_tlv, -11925, 75, 0);
static const DECLARE_TLV_DB_SCALE(aif2_ad_mix_vol_tlv, -600, 600, 0);

static const DECLARE_TLV_DB_SCALE(adc_vol_tlv, -11925, 75, 0);
static const DECLARE_TLV_DB_SCALE(dac_vol_tlv, -11925, 75, 0);
static const DECLARE_TLV_DB_SCALE(dac_mix_vol_tlv, -600, 600, 0);
static const DECLARE_TLV_DB_SCALE(dig_vol_tlv, -7308, 116, 0);

static const DECLARE_TLV_DB_SCALE(mic1_to_l_r_mix_vol_tlv, -450, 150, 0);
static const DECLARE_TLV_DB_SCALE(mic1_boost_vol_tlv, 0, 200, 0);
static const DECLARE_TLV_DB_SCALE(mic2_to_l_r_mix_vol_tlv, -450, 150, 0);
static const DECLARE_TLV_DB_SCALE(mic2_boost_vol_tlv, 0, 200, 0);
static const DECLARE_TLV_DB_SCALE(linein_to_l_r_mix_vol_tlv, -450, 150, 0);
static const DECLARE_TLV_DB_SCALE(adc_input_vol_tlv, -450, 150, 0);
static const DECLARE_TLV_DB_SCALE(phoneout_vol_tlv, -450, 150, 0);

struct aif1_fs {
	unsigned int samplerate;
	int aif1_bclk_div;
	int aif1_srbit;
};

struct aif1_lrck {
	int aif1_lrlk_div;
	int aif1_lrlk_bit;
};

struct aif1_word_size {
	int aif1_wsize_val;
	int aif1_wsize_bit;
};

static const struct aif1_fs codec_aif1_fs[] = {
	{44100, 4, 7},
	{48000, 4, 8},
	{8000, 9, 0},
	{11025, 8, 1},
	{12000, 8, 2},
	{16000, 7, 3},
	{22050, 6, 4},
	{24000, 6, 5},
	{32000, 5, 6},
	{96000, 2, 9},
	{192000, 1, 10},
};

static const struct aif1_lrck codec_aif1_lrck[] = {
	{16, 0},
	{32, 1},
	{64, 2},
	{128, 3},
	{256, 4},
};

static const struct aif1_word_size codec_aif1_wsize[] = {
	{8, 0},
	{16, 1},
	{20, 2},
	{24, 3},
};

static struct label reg_labels[]={
    LABEL(SUNXI_DA_CTL),
    LABEL(SUNXI_DA_FAT0),
    LABEL(SUNXI_DA_FAT1),
    LABEL(SUNXI_DA_FCTL),
    LABEL(SUNXI_DA_INT),
    LABEL(SUNXI_DA_TXFIFO),
    LABEL(SUNXI_DA_CLKD),
    LABEL(SUNXI_DA_TXCNT),
    LABEL(SUNXI_DA_RXCNT),
	LABEL(SUNXI_SYSCLK_CTL),
	LABEL(SUNXI_MOD_CLK_ENA),
	LABEL(SUNXI_MOD_RST_CTL),
	LABEL(SUNXI_SYS_SR_CTRL),
	LABEL(SUNXI_SYS_SRC_CLK),
	LABEL(SUNXI_SYS_DVC_MOD),

	LABEL(SUNXI_AIF1_CLK_CTRL),
	LABEL(SUNXI_AIF1_ADCDAT_CTRL),
	LABEL(SUNXI_AIF1_DACDAT_CTRL),
	LABEL(SUNXI_AIF1_MXR_SRC),
	LABEL(SUNXI_AIF1_VOL_CTRL1),
	LABEL(SUNXI_AIF1_VOL_CTRL2),
	LABEL(SUNXI_AIF1_VOL_CTRL3),
	LABEL(SUNXI_AIF1_VOL_CTRL4),
	LABEL(SUNXI_AIF1_MXR_GAIN),
	LABEL(SUNXI_AIF1_RXD_CTRL),
	LABEL(SUNXI_AIF2_CLK_CTRL),
	LABEL(SUNXI_AIF2_ADCDAT_CTRL),
	LABEL(SUNXI_AIF2_DACDAT_CTRL),
	LABEL(SUNXI_AIF2_MXR_SRC),
	LABEL(SUNXI_AIF2_VOL_CTRL1),
	LABEL(SUNXI_AIF2_VOL_CTRL2),
	LABEL(SUNXI_AIF2_MXR_GAIN),
	LABEL(SUNXI_AIF2_RXD_CTRL),
	LABEL(SUNXI_AIF3_CLK_CTRL),
	LABEL(SUNXI_AIF3_ADCDAT_CTRL),
	LABEL(SUNXI_AIF3_DACDAT_CTRL),
	LABEL(SUNXI_AIF3_SGP_CTRL),
	LABEL(SUNXI_AIF3_RXD_CTRL),
	LABEL(SUNXI_ADC_DIG_CTRL),
	LABEL(SUNXI_ADC_VOL_CTRL),
	LABEL(SUNXI_ADC_DBG_CTRL),
	LABEL(SUNXI_HMIC_CTRL1),
	LABEL(SUNXI_HMIC_CTRL2),
	LABEL(SUNXI_HMIC_STS),
	LABEL(SUNXI_DAC_DIG_CTRL),
	LABEL(SUNXI_DAC_VOL_CTRL),
	LABEL(SUNXI_DAC_DBG_CTRL),
	LABEL(SUNXI_DAC_MXR_SRC),
	LABEL(SUNXI_DAC_MXR_GAIN),
	LABEL(SUNXI_AGC_ENA),
	LABEL(SUNXI_DRC_ENA),

    LABEL(HP_CTRL),
    LABEL(OL_MIX_CTRL),
    LABEL(OR_MIX_CTRL),
    LABEL(EARPIECE_CTRL0),
    LABEL(EARPIECE_CTRL1),
	LABEL(SPKOUT_CTRL0),
    LABEL(SPKOUT_CTRL1),
    LABEL(MIC1_CTRL),
    LABEL(MIC2_CTRL),
    LABEL(LINEIN_CTRL),
    LABEL(MIX_DAC_CTRL),
    LABEL(L_ADCMIX_SRC),
    LABEL(R_ADCMIX_SRC),
    LABEL(ADC_CTRL),
	LABEL(HS_MBIAS_CTRL),
	LABEL(APT_REG),
	LABEL(OP_BIAS_CTRL0),
	LABEL(OP_BIAS_CTRL1),
	LABEL(ZC_VOL_CTRL),
	LABEL(BIAS_CAL_DATA),
	LABEL(BIAS_CAL_SET),
	LABEL(BD_CAL_CTRL),
	LABEL(HP_PA_CTRL),
	LABEL(RHP_CAL_DAT),
	LABEL(RHP_CAL_SET),
	LABEL(LHP_CAL_DAT),
	LABEL(LHP_CAL_SET),
	LABEL(MDET_CTRL),
	LABEL(JACK_MIC_CTRL),
    LABEL_END,
};

static void adcagc_config(struct snd_soc_codec *codec)
{
}

static void adcdrc_config(struct snd_soc_codec *codec)
{
}

static void adchpf_config(struct snd_soc_codec *codec)
{
	snd_soc_update_bits(codec, SUNXI_AC_DAPHHPFC, (0x7ff<<HPF_H_COEFFICIENT_SET), (0xff << HPF_H_COEFFICIENT_SET));
	snd_soc_update_bits(codec, SUNXI_AC_DAPLHPFC, (0xffff<<HPF_L_COEFFICIENT_SET), (0xfac1 << HPF_L_COEFFICIENT_SET));
}

static void dacdrc_config(struct snd_soc_codec *codec)
{
}

static void dachpf_config(struct snd_soc_codec *codec)
{

}

static void adcdrc_enable(struct snd_soc_codec *codec, bool on)
{
	if (on) {
	} else {
	}
}

static void dacdrc_enable(struct snd_soc_codec *codec, bool on)
{
	if (on) {
	} else {
	}
}

static void adcagc_enable(struct snd_soc_codec *codec, bool on)
{
	if (on) {
	} else {
	}
}

static void dachpf_enable(struct snd_soc_codec *codec, bool on)
{
	if (on) {
	} else {
	}
}

static void adchpf_enable(struct snd_soc_codec *codec, bool on)
{
	if (on) {
		snd_soc_update_bits(codec, SUNXI_MOD_CLK_ENA, (0x1<<HPF_AGC_MOD_CLK_EN), (0x01 << HPF_AGC_MOD_CLK_EN));
		snd_soc_update_bits(codec, SUNXI_MOD_RST_CTL, (0x1<<HPF_AGC_MOD_RST_CTL), (0x01 << HPF_AGC_MOD_RST_CTL));
		snd_soc_update_bits(codec, SUNXI_AC_ADC_DAPLCTRL, (0x1<<LEFT_HPF_EN), (0x01 << LEFT_HPF_EN));
		snd_soc_update_bits(codec, SUNXI_AC_ADC_DAPRCTRL, (0x1<<RIGHT_HPF_EN), (0x01 << RIGHT_HPF_EN));
		snd_soc_update_bits(codec, SUNXI_AGC_ENA, (0x1<<ADCL_AGC_ENA), (0x01 << ADCL_AGC_ENA));
		snd_soc_update_bits(codec, SUNXI_AGC_ENA, (0x1<<ADCR_AGC_ENA), (0x01 << ADCR_AGC_ENA));
	} else {
		snd_soc_update_bits(codec, SUNXI_MOD_CLK_ENA, (0x1<<HPF_AGC_MOD_CLK_EN), (0x0 << HPF_AGC_MOD_CLK_EN));
		snd_soc_update_bits(codec, SUNXI_MOD_RST_CTL, (0x1<<HPF_AGC_MOD_RST_CTL), (0x0 << HPF_AGC_MOD_RST_CTL));
		snd_soc_update_bits(codec, SUNXI_AC_ADC_DAPLCTRL, (0x1<<LEFT_HPF_EN), (0x01 << LEFT_HPF_EN));
		snd_soc_update_bits(codec, SUNXI_AC_ADC_DAPRCTRL, (0x1<<RIGHT_HPF_EN), (0x00 << RIGHT_HPF_EN));
		snd_soc_update_bits(codec, SUNXI_AGC_ENA, (0x1<<ADCL_AGC_ENA), (0x00 << ADCL_AGC_ENA));
		snd_soc_update_bits(codec, SUNXI_AGC_ENA, (0x1<<ADCR_AGC_ENA), (0x00 << ADCR_AGC_ENA));
	}
}

/*
*enable the codec function which should be enable during system init.
*/
static int codec_init(struct sunxi_codec *sunxi_internal_codec)
{
	int ret = 0;

	snd_soc_write(sunxi_internal_codec->codec, HP_CAL_CTRL, 0x87);
	snd_soc_update_bits(sunxi_internal_codec->codec, SPKOUT_CTRL1, (0x1f<<SPKOUT_VOL), (sunxi_internal_codec->gain_config.spkervol<<SPKOUT_VOL));
	snd_soc_update_bits(sunxi_internal_codec->codec, HP_CTRL, (0x3f<<HPVOL), (sunxi_internal_codec->gain_config.headphonevol<<HPVOL));
	snd_soc_update_bits(sunxi_internal_codec->codec, EARPIECE_CTRL1, (0x1f<<ESP_VOL), (sunxi_internal_codec->gain_config.earpiecevol<<ESP_VOL));
	snd_soc_update_bits(sunxi_internal_codec->codec, MIC1_CTRL, (0x7<<MIC1BOOST), (sunxi_internal_codec->gain_config.maingain<<MIC1BOOST));
	snd_soc_update_bits(sunxi_internal_codec->codec, MIC2_CTRL, (0x7<<MIC2BOOST), (sunxi_internal_codec->gain_config.headsetmicgain<<MIC2BOOST));
	snd_soc_update_bits(sunxi_internal_codec->codec, MIX_DAC_CTRL, (0x1<<DACALEN), (1<<DACALEN));
	snd_soc_update_bits(sunxi_internal_codec->codec, MIX_DAC_CTRL, (0x1<<DACAREN), (1<<DACAREN));

	if (sunxi_internal_codec->hwconfig.adcagc_cfg)
		adcagc_config(sunxi_internal_codec->codec);

	if (sunxi_internal_codec->hwconfig.adcdrc_cfg)
		adcdrc_config(sunxi_internal_codec->codec);

	if (sunxi_internal_codec->hwconfig.adchpf_cfg)
		adchpf_config(sunxi_internal_codec->codec);

	if (sunxi_internal_codec->hwconfig.dacdrc_cfg)
		dacdrc_config(sunxi_internal_codec->codec);

	if (sunxi_internal_codec->hwconfig.dachpf_cfg)
		dachpf_config(sunxi_internal_codec->codec);
	if (sunxi_internal_codec->aif_config.aif2config || sunxi_internal_codec->aif_config.aif3config) {
		if (!sunxi_internal_codec->pinctrl) {
			sunxi_internal_codec->pinctrl = devm_pinctrl_get(sunxi_internal_codec->codec->dev);
			if (IS_ERR_OR_NULL(sunxi_internal_codec->pinctrl)) {
				pr_warn("[audio-codec]request pinctrl handle for audio failed\n");
				return -EINVAL;
			}
		}
	}

	if (sunxi_internal_codec->aif_config.aif2config) {
		if (!sunxi_internal_codec->aif2_pinstate){
			sunxi_internal_codec->aif2_pinstate = pinctrl_lookup_state(sunxi_internal_codec->pinctrl, "aif2-default");
			if (IS_ERR_OR_NULL(sunxi_internal_codec->aif2_pinstate)) {
				pr_warn("[audio-codec]lookup aif2-default state failed\n");
				return -EINVAL;
			}
		}

		if (!sunxi_internal_codec->aif2sleep_pinstate){
			sunxi_internal_codec->aif2sleep_pinstate = pinctrl_lookup_state(sunxi_internal_codec->pinctrl, "aif2-sleep");
			if (IS_ERR_OR_NULL(sunxi_internal_codec->aif2sleep_pinstate)) {
				pr_warn("[audio-codec]lookup aif2-sleep state failed\n");
				return -EINVAL;
			}
		}
		ret = pinctrl_select_state(sunxi_internal_codec->pinctrl, sunxi_internal_codec->aif2_pinstate);
		if (ret) {
			pr_warn("[audio-codec]select aif2-default state failed\n");
			return ret;
		}
	}
	if (sunxi_internal_codec->aif_config.aif3config) {
		if (!sunxi_internal_codec->aif3_pinstate){
			sunxi_internal_codec->aif3_pinstate = pinctrl_lookup_state(sunxi_internal_codec->pinctrl, "aif3-default");
			if (IS_ERR_OR_NULL(sunxi_internal_codec->aif3_pinstate)) {
				pr_warn("[audio-codec]lookup aif3-default state failed\n");
				return -EINVAL;
			}
		}

		if (!sunxi_internal_codec->aif3sleep_pinstate){
			sunxi_internal_codec->aif3sleep_pinstate = pinctrl_lookup_state(sunxi_internal_codec->pinctrl, "aif3-sleep");
			if (IS_ERR_OR_NULL(sunxi_internal_codec->aif3sleep_pinstate)) {
				pr_warn("[audio-codec]lookup aif3-sleep state failed\n");
				return -EINVAL;
			}
		}

		ret = pinctrl_select_state(sunxi_internal_codec->pinctrl, sunxi_internal_codec->aif3_pinstate);
		if (ret) {
			pr_warn("[audio-codec]select aif3-default state failed\n");
			return ret;
		}
	}

	return ret;
}

int ac_aif1clk(struct snd_soc_dapm_widget *w,
		  struct snd_kcontrol *kcontrol, int event)
{
	struct snd_soc_codec *codec = w->codec;
	struct sunxi_codec *sunxi_internal_codec = snd_soc_codec_get_drvdata(codec);

	mutex_lock(&sunxi_internal_codec->aifclk_mutex);
	pr_debug("aif1 interface clk power state change.\n");
	switch (event) {
	case SND_SOC_DAPM_PRE_PMU:
		if (sunxi_internal_codec->aif1_clken == 0) {
			/*enable AIF1CLK*/
			snd_soc_update_bits(codec, SUNXI_SYSCLK_CTL, (0x1<<AIF1CLK_ENA), (0x1<<AIF1CLK_ENA));
			snd_soc_update_bits(codec, SUNXI_MOD_CLK_ENA, (0x1<<AIF1_MOD_CLK_EN), (0x1<<AIF1_MOD_CLK_EN));
			snd_soc_update_bits(codec, SUNXI_MOD_RST_CTL, (0x1<<AIF1_MOD_RST_CTL), (0x1<<AIF1_MOD_RST_CTL));
			/*enable systemclk*/
			if (sunxi_internal_codec->aif2_clken == 0 && sunxi_internal_codec->aif3_clken == 0) {
				snd_soc_update_bits(codec, SUNXI_SYSCLK_CTL, (0x1<<SYSCLK_ENA), (0x1<<SYSCLK_ENA));
			}
		}
		sunxi_internal_codec->aif1_clken++;
		break;
	case SND_SOC_DAPM_POST_PMD:
		if (sunxi_internal_codec->aif1_clken > 0) {
			sunxi_internal_codec->aif1_clken--;
			if (sunxi_internal_codec->aif1_clken == 0) {
				/*disable AIF1CLK*/
				snd_soc_update_bits(codec, SUNXI_SYSCLK_CTL, (0x1<<AIF1CLK_ENA), (0x0<<AIF1CLK_ENA));
				snd_soc_update_bits(codec, SUNXI_MOD_CLK_ENA, (0x1<<AIF1_MOD_CLK_EN), (0x0<<AIF1_MOD_CLK_EN));
				snd_soc_update_bits(codec, SUNXI_MOD_RST_CTL, (0x1<<AIF1_MOD_RST_CTL), (0x0<<AIF1_MOD_RST_CTL));
				/*DISABLE systemclk*/
				if (sunxi_internal_codec->aif2_clken == 0 && sunxi_internal_codec->aif3_clken == 0) {
					snd_soc_update_bits(codec, SUNXI_SYSCLK_CTL, (0x1<<SYSCLK_ENA), (0x0<<SYSCLK_ENA));
				}
			}
		}
		break;
	}
	mutex_unlock(&sunxi_internal_codec->aifclk_mutex);

	return 0;
}

int ac_aif2clk(struct snd_soc_dapm_widget *w,
		  struct snd_kcontrol *kcontrol, int event)
{
	struct snd_soc_codec *codec = w->codec;
	struct sunxi_codec *sunxi_internal_codec = snd_soc_codec_get_drvdata(codec);

	mutex_lock(&sunxi_internal_codec->aifclk_mutex);
	pr_debug("aif2 interface clk power state change.\n");
	switch (event) {
	case SND_SOC_DAPM_PRE_PMU:
		if (sunxi_internal_codec->aif2_clken == 0) {
			/*enable AIF2CLK*/
			snd_soc_update_bits(codec, SUNXI_SYSCLK_CTL, (0x1<<AIF2CLK_ENA), (0x1<<AIF2CLK_ENA));
			snd_soc_update_bits(codec, SUNXI_MOD_CLK_ENA, (0x1<<AIF2_MOD_CLK_EN), (0x1<<AIF2_MOD_CLK_EN));
			snd_soc_update_bits(codec, SUNXI_MOD_RST_CTL, (0x1<<AIF2_MOD_RST_CTL), (0x1<<AIF2_MOD_RST_CTL));
			/*enable systemclk*/
			if (sunxi_internal_codec->aif1_clken == 0 && sunxi_internal_codec->aif3_clken == 0) {
				snd_soc_update_bits(codec, SUNXI_SYSCLK_CTL, (0x1<<SYSCLK_ENA), (0x1<<SYSCLK_ENA));
			}
		}
		sunxi_internal_codec->aif2_clken++;
		break;
	case SND_SOC_DAPM_POST_PMD:
		if (sunxi_internal_codec->aif2_clken > 0) {
			sunxi_internal_codec->aif2_clken--;
			if (sunxi_internal_codec->aif2_clken == 0) {
				/*disable AIF2CLK*/
				snd_soc_update_bits(codec, SUNXI_SYSCLK_CTL, (0x1<<AIF2CLK_ENA), (0x0<<AIF2CLK_ENA));
				snd_soc_update_bits(codec, SUNXI_MOD_CLK_ENA, (0x1<<AIF2_MOD_CLK_EN), (0x0<<AIF2_MOD_CLK_EN));
				snd_soc_update_bits(codec, SUNXI_MOD_RST_CTL, (0x1<<AIF2_MOD_RST_CTL), (0x0<<AIF2_MOD_RST_CTL));
				/*DISABLE systemclk*/
				if (sunxi_internal_codec->aif1_clken == 0 && sunxi_internal_codec->aif3_clken == 0) {
					snd_soc_update_bits(codec, SUNXI_SYSCLK_CTL, (0x1<<SYSCLK_ENA), (0x0<<SYSCLK_ENA));
				}
			}
		}
		break;
	}
	mutex_unlock(&sunxi_internal_codec->aifclk_mutex);

	return 0;
}

int ac_aif3clk(struct snd_soc_dapm_widget *w,
		  struct snd_kcontrol *kcontrol, int event)
{
	struct snd_soc_codec *codec = w->codec;
	struct sunxi_codec *sunxi_internal_codec = snd_soc_codec_get_drvdata(codec);

	mutex_lock(&sunxi_internal_codec->aifclk_mutex);
	pr_debug("aif3 interface clk power state change.\n");
	switch (event) {
	case SND_SOC_DAPM_PRE_PMU:
		if (sunxi_internal_codec->aif2_clken == 0) {
			/*enable AIF2CLK*/
			snd_soc_update_bits(codec, SUNXI_SYSCLK_CTL, (0x1<<AIF2CLK_ENA), (0x1<<AIF2CLK_ENA));
			snd_soc_update_bits(codec, SUNXI_MOD_CLK_ENA, (0x1<<AIF2_MOD_CLK_EN), (0x1<<AIF2_MOD_CLK_EN));
			snd_soc_update_bits(codec, SUNXI_MOD_RST_CTL, (0x1<<AIF2_MOD_RST_CTL), (0x1<<AIF2_MOD_RST_CTL));
			/*enable systemclk*/
			if (sunxi_internal_codec->aif1_clken == 0 && sunxi_internal_codec->aif3_clken == 0) {
				snd_soc_update_bits(codec, SUNXI_SYSCLK_CTL, (0x1<<SYSCLK_ENA), (0x1<<SYSCLK_ENA));
			}
		}
		sunxi_internal_codec->aif2_clken++;
		if (sunxi_internal_codec->aif3_clken == 0) {
			/*enable AIF3CLK*/
			snd_soc_update_bits(codec, SUNXI_MOD_CLK_ENA, (0x1<<AIF3_MOD_CLK_EN), (0x1<<AIF3_MOD_CLK_EN));
			snd_soc_update_bits(codec, SUNXI_MOD_RST_CTL, (0x1<<AIF3_MOD_RST_CTL), (0x1<<AIF3_MOD_RST_CTL));
		}
		sunxi_internal_codec->aif3_clken++;
		break;
	case SND_SOC_DAPM_POST_PMD:
		if (sunxi_internal_codec->aif2_clken > 0) {
			sunxi_internal_codec->aif2_clken--;
			if (sunxi_internal_codec->aif2_clken == 0) {
				/*disable AIF2CLK*/
				snd_soc_update_bits(codec, SUNXI_SYSCLK_CTL, (0x1<<AIF2CLK_ENA), (0x0<<AIF2CLK_ENA));
				snd_soc_update_bits(codec, SUNXI_MOD_CLK_ENA, (0x1<<AIF2_MOD_CLK_EN), (0x0<<AIF2_MOD_CLK_EN));
				snd_soc_update_bits(codec, SUNXI_MOD_RST_CTL, (0x1<<AIF2_MOD_RST_CTL), (0x0<<AIF2_MOD_RST_CTL));
				/*disable systemclk*/
				if (sunxi_internal_codec->aif1_clken == 0 && sunxi_internal_codec->aif3_clken == 0) {
					snd_soc_update_bits(codec, SUNXI_SYSCLK_CTL, (0x1<<SYSCLK_ENA), (0x0<<SYSCLK_ENA));
				}
			}
		}
		if (sunxi_internal_codec->aif3_clken > 0) {
			sunxi_internal_codec->aif3_clken--;
			if (sunxi_internal_codec->aif3_clken == 0) {
				/*disable AIF3CLK*/
				snd_soc_update_bits(codec, SUNXI_MOD_CLK_ENA, (0x1<<AIF3_MOD_CLK_EN), (0x0<<AIF3_MOD_CLK_EN));
				snd_soc_update_bits(codec, SUNXI_MOD_RST_CTL, (0x1<<AIF3_MOD_RST_CTL), (0x0<<AIF3_MOD_RST_CTL));
			}
		}
		break;
	}
	mutex_unlock(&sunxi_internal_codec->aifclk_mutex);

	return 0;
}

static int late_enable_dac(struct snd_soc_dapm_widget *w,
			  struct snd_kcontrol *kcontrol, int event)
{
	struct snd_soc_codec *codec = w->codec;
	struct sunxi_codec *sunxi_internal_codec = snd_soc_codec_get_drvdata(codec);

	mutex_lock(&sunxi_internal_codec->dac_mutex);
	pr_debug("..dac power state change.\n");
	switch (event) {
	case SND_SOC_DAPM_PRE_PMU:
		if (sunxi_internal_codec->dac_enable == 0) {
			/*enable dac module clk*/
			snd_soc_update_bits(codec, SUNXI_MOD_CLK_ENA, (0x1<<DAC_DIGITAL_MOD_CLK_EN), (0x1<<DAC_DIGITAL_MOD_CLK_EN));
			snd_soc_update_bits(codec, SUNXI_MOD_RST_CTL, (0x1<<DAC_DIGITAL_MOD_RST_CTL), (0x1<<DAC_DIGITAL_MOD_RST_CTL));
			snd_soc_update_bits(codec, SUNXI_DAC_DIG_CTRL, (0x1<<ENDA), (0x1<<ENDA));
		}
		sunxi_internal_codec->dac_enable++;
		break;
	case SND_SOC_DAPM_POST_PMD:
		if (sunxi_internal_codec->dac_enable > 0) {
			sunxi_internal_codec->dac_enable--;
			if (sunxi_internal_codec->dac_enable == 0) {
				snd_soc_update_bits(codec, SUNXI_DAC_DIG_CTRL, (0x1<<ENDA), (0x0<<ENDA));
				/*disable dac module clk*/
				snd_soc_update_bits(codec, SUNXI_MOD_CLK_ENA, (0x1<<DAC_DIGITAL_MOD_CLK_EN), (0x0<<DAC_DIGITAL_MOD_CLK_EN));
				snd_soc_update_bits(codec, SUNXI_MOD_RST_CTL, (0x1<<DAC_DIGITAL_MOD_RST_CTL), (0x0<<DAC_DIGITAL_MOD_RST_CTL));
			}
		}
		break;
	}
	mutex_unlock(&sunxi_internal_codec->dac_mutex);

	return 0;
}

static int late_enable_adc(struct snd_soc_dapm_widget *w,
			  struct snd_kcontrol *kcontrol, int event)
{
	struct snd_soc_codec *codec = w->codec;
	struct sunxi_codec *sunxi_internal_codec = snd_soc_codec_get_drvdata(codec);

	mutex_lock(&sunxi_internal_codec->adc_mutex);
	pr_debug("..adc power state change.\n");
	switch (event) {
	case SND_SOC_DAPM_PRE_PMU:
		if (sunxi_internal_codec->adc_enable == 0) {
			/*enable adc module clk*/
			snd_soc_update_bits(codec, SUNXI_MOD_CLK_ENA, (0x1<<ADC_DIGITAL_MOD_CLK_EN), (0x1<<ADC_DIGITAL_MOD_CLK_EN));
			snd_soc_update_bits(codec, SUNXI_MOD_RST_CTL, (0x1<<ADC_DIGITAL_MOD_RST_CTL), (0x1<<ADC_DIGITAL_MOD_RST_CTL));
			snd_soc_update_bits(codec, SUNXI_ADC_DIG_CTRL, (0x1<<ENAD), (0x1<<ENAD));
		}
		sunxi_internal_codec->adc_enable++;
		break;
	case SND_SOC_DAPM_POST_PMD:
		if (sunxi_internal_codec->adc_enable > 0) {
			sunxi_internal_codec->adc_enable--;
			if (sunxi_internal_codec->adc_enable == 0) {
				snd_soc_update_bits(codec, SUNXI_ADC_DIG_CTRL, (0x1<<ENAD), (0x0<<ENAD));
				/*disable adc module clk*/
				snd_soc_update_bits(codec, SUNXI_MOD_CLK_ENA, (0x1<<ADC_DIGITAL_MOD_CLK_EN), (0x0<<ADC_DIGITAL_MOD_CLK_EN));
				snd_soc_update_bits(codec, SUNXI_MOD_RST_CTL, (0x1<<ADC_DIGITAL_MOD_RST_CTL), (0x0<<ADC_DIGITAL_MOD_RST_CTL));
			}
		}
		break;
	}
	mutex_unlock(&sunxi_internal_codec->adc_mutex);

	return 0;
}

static int ac_headphone_event(struct snd_soc_dapm_widget *w,
			struct snd_kcontrol *k,	int event)
{
	struct snd_soc_codec *codec = w->codec;

	pr_debug("..headphone power state change.\n");
	switch (event) {
	case SND_SOC_DAPM_POST_PMU:
		/*open*/
		//snd_soc_update_bits(codec, HP_PA_CTRL, (0xf<<HPOUTPUTENABLE), (0xf<<HPOUTPUTENABLE));
		snd_soc_update_bits(codec, HP_CTRL, (0x1<<HPPA_EN), (0x1<<HPPA_EN));
		msleep(10);
		snd_soc_update_bits(codec, MIX_DAC_CTRL, (0x3<<LHPPAMUTE), (0x3<<LHPPAMUTE));
		break;
	case SND_SOC_DAPM_PRE_PMD:
		/*close*/
		snd_soc_update_bits(codec, HP_CTRL, (0x1<<HPPA_EN), (0x0<<HPPA_EN));
		//snd_soc_update_bits(codec, HP_PA_CTRL, (0xf<<HPOUTPUTENABLE), (0x0<<HPOUTPUTENABLE));
		snd_soc_update_bits(codec, MIX_DAC_CTRL, (0x3<<LHPPAMUTE), (0x0<<LHPPAMUTE));
		break;
	}

	return 0;
}
static int ac_earpiece_event(struct snd_soc_dapm_widget *w,
			struct snd_kcontrol *k,	int event)
{
	struct snd_soc_codec *codec = w->codec;

	pr_debug("..earpiece power state change.\n");
	switch (event) {
	case SND_SOC_DAPM_POST_PMU:
		/*open*/
		snd_soc_update_bits(codec, EARPIECE_CTRL1, (0x1<<ESPPA_EN), (0x1<<ESPPA_EN));
		break;
	case SND_SOC_DAPM_PRE_PMD:
		/*close*/
		snd_soc_update_bits(codec, EARPIECE_CTRL1, (0x1<<ESPPA_EN), (0x0<<ESPPA_EN));
		break;
	}

	return 0;
}
static int ac_speaker_event(struct snd_soc_dapm_widget *w,
				struct snd_kcontrol *k,
				int event)
{
	struct snd_soc_codec *codec = w->codec;
	struct sunxi_codec *sunxi_internal_codec = snd_soc_codec_get_drvdata(codec);

	pr_debug("..speaker power state change.\n");
	switch (event) {
		case SND_SOC_DAPM_POST_PMU:
			sunxi_internal_codec->spkenable = true;
			msleep(50);
			if (spk_gpio.cfg)
				gpio_set_value(spk_gpio.gpio, 1);

			break;
		case SND_SOC_DAPM_PRE_PMD :
			sunxi_internal_codec->spkenable = false;
			if (spk_gpio.cfg)
				gpio_set_value(spk_gpio.gpio, 0);

		default:
			break;
	}

	return 0;
}
static int aif2inl_vir_event(struct snd_soc_dapm_widget *w,
			  struct snd_kcontrol *kcontrol, int event)
{
	struct snd_soc_codec *codec = w->codec;

	switch (event) {
	case SND_SOC_DAPM_PRE_PMU:
		snd_soc_update_bits(codec, SUNXI_AIF3_SGP_CTRL, (0x3<<AIF2_DAC_SRC), (0x1<<AIF2_DAC_SRC));
		break;
	case SND_SOC_DAPM_POST_PMD:
		snd_soc_update_bits(codec, SUNXI_AIF3_SGP_CTRL, (0x3<<AIF2_DAC_SRC), (0x0<<AIF2_DAC_SRC));
		break;
	}

	return 0;
}

static int aif2inr_vir_event(struct snd_soc_dapm_widget *w,
			  struct snd_kcontrol *kcontrol, int event)
{
	struct snd_soc_codec *codec = w->codec;

	switch (event) {
	case SND_SOC_DAPM_PRE_PMU:
		snd_soc_update_bits(codec, SUNXI_AIF3_SGP_CTRL, (0x3<<AIF2_DAC_SRC), (0x2<<AIF2_DAC_SRC));
		break;
	case SND_SOC_DAPM_POST_PMD:
		snd_soc_update_bits(codec, SUNXI_AIF3_SGP_CTRL, (0x3<<AIF2_DAC_SRC), (0x0<<AIF2_DAC_SRC));
		break;
	}

	return 0;
}

static int dmic_mux_ev(struct snd_soc_dapm_widget *w,
		      struct snd_kcontrol *kcontrol, int event)
{
	struct snd_soc_codec *codec = w->codec;
	struct sunxi_codec *sunxi_internal_codec = snd_soc_codec_get_drvdata(codec);

	mutex_lock(&sunxi_internal_codec->adc_mutex);
	switch (event){
	case SND_SOC_DAPM_PRE_PMU:
		if (sunxi_internal_codec->adc_enable == 0){
			snd_soc_update_bits(codec, SUNXI_MOD_CLK_ENA, (0x1<<DAC_DIGITAL_MOD_CLK_EN), (0x1<<DAC_DIGITAL_MOD_CLK_EN));
			snd_soc_update_bits(codec, SUNXI_MOD_RST_CTL, (0x1<<DAC_DIGITAL_MOD_RST_CTL), (0x1<<DAC_DIGITAL_MOD_RST_CTL));
			//snd_soc_update_bits(codec, SUNXI_DAC_DIG_CTRL, (0x1<<ENDA), (0x1<<ENDA));
			snd_soc_update_bits(codec, SUNXI_ADC_DIG_CTRL, (0x1<<ENDM), (0x1<<ENDM));
		}
		sunxi_internal_codec->adc_enable++;
		break;
	case SND_SOC_DAPM_POST_PMD:
		if (sunxi_internal_codec->adc_enable > 0){
			sunxi_internal_codec->adc_enable--;
			if (sunxi_internal_codec->adc_enable == 0){
				snd_soc_update_bits(codec, SUNXI_MOD_CLK_ENA, (0x1<<DAC_DIGITAL_MOD_CLK_EN), (0x0<<DAC_DIGITAL_MOD_CLK_EN));
				snd_soc_update_bits(codec, SUNXI_MOD_RST_CTL, (0x1<<DAC_DIGITAL_MOD_RST_CTL), (0x0<<DAC_DIGITAL_MOD_RST_CTL));
				//snd_soc_update_bits(codec, SUNXI_DAC_DIG_CTRL, (0x1<<ENDA), (0x0<<ENDA));
				snd_soc_update_bits(codec, SUNXI_ADC_DIG_CTRL, (0x1<<ENDM), (0x0<<ENDM));
			}
		}
		break;
	}
	mutex_unlock(&sunxi_internal_codec->adc_mutex);
	pr_debug("%s,line:%d,SUNXI_ADC_DIG_CTRL(300):%x\n", __func__, __LINE__,snd_soc_read(codec,SUNXI_ADC_DIG_CTRL));

	return 0;
}

/*
*	use for enable src function
*/
static int set_src_function(struct snd_kcontrol *kcontrol,
	struct snd_ctl_elem_value *ucontrol)
{
	struct snd_soc_codec *codec = snd_kcontrol_chip(kcontrol);
	struct sunxi_codec *sunxi_internal_codec = snd_soc_codec_get_drvdata(codec);

	src_function_en = ucontrol->value.integer.value[0];
	if (src_function_en) {
		pr_debug("Enable src clk , config src 8k-8k.\n");
		/*enable srcclk*/
		clk_prepare_enable(sunxi_internal_codec->srcclk);
		/*src1*/
		snd_soc_update_bits(codec, SUNXI_MOD_CLK_ENA, (0x1<<SRC1_MOD_CLK_EN), (0x1<<SRC1_MOD_CLK_EN));
		/*src2*/
		snd_soc_update_bits(codec, SUNXI_MOD_CLK_ENA, (0x1<<SRC2_MOD_CLK_EN), (0x1<<SRC2_MOD_CLK_EN));
		/*src2*/
		snd_soc_update_bits(codec, SUNXI_MOD_RST_CTL, (0x1<<SRC2_MOD_RST_CTL), (0x1<<SRC2_MOD_RST_CTL));
		/*src1*/
		snd_soc_update_bits(codec, SUNXI_MOD_RST_CTL, (0x1<<SRC1_MOD_RST_CTL), (0x1<<SRC1_MOD_RST_CTL));

		/*select src1 source from aif2*/
		snd_soc_update_bits(codec, SUNXI_SYS_SR_CTRL, (0x1<<SRC1_SRC), (0x1<<SRC1_SRC));
		/*select src2 source from aif2*/
		snd_soc_update_bits(codec, SUNXI_SYS_SR_CTRL, (0x1<<SRC2_SRC), (0x1<<SRC2_SRC));
		/*enable src1*/
		snd_soc_update_bits(codec, SUNXI_SYS_SR_CTRL, (0x1<<SRC1_ENA), (0x1<<SRC1_ENA));
		/*enable src2*/
		snd_soc_update_bits(codec, SUNXI_SYS_SR_CTRL, (0x1<<SRC1_ENA), (0x1<<SRC1_ENA));
	} else {
		pr_debug("disable src clk.\n");
		clk_disable_unprepare(sunxi_internal_codec->srcclk);
		/*src1*/
		snd_soc_update_bits(codec, SUNXI_MOD_CLK_ENA, (0x1<<SRC1_MOD_CLK_EN), (0x0<<SRC1_MOD_CLK_EN));
		/*src2*/
		snd_soc_update_bits(codec, SUNXI_MOD_CLK_ENA, (0x1<<SRC2_MOD_CLK_EN), (0x0<<SRC2_MOD_CLK_EN));
		/*src2*/
		snd_soc_update_bits(codec, SUNXI_MOD_RST_CTL, (0x1<<SRC2_MOD_RST_CTL), (0x0<<SRC2_MOD_RST_CTL));
		/*src1*/
		snd_soc_update_bits(codec, SUNXI_MOD_RST_CTL, (0x1<<SRC1_MOD_RST_CTL), (0x0<<SRC1_MOD_RST_CTL));

		snd_soc_update_bits(codec, SUNXI_SYS_SR_CTRL, (0x1<<SRC1_ENA), (0x0<<SRC1_ENA));
		snd_soc_update_bits(codec, SUNXI_SYS_SR_CTRL, (0x1<<SRC1_ENA), (0x0<<SRC1_ENA));
	}

	return 0;
}

static int get_src_function(struct snd_kcontrol *kcontrol,
	struct snd_ctl_elem_value *ucontrol)
{
	ucontrol->value.integer.value[0] = src_function_en;

	return 0;
}

static const struct snd_kcontrol_new sunxi_codec_controls[] = {
	/*AIF1*/
	SOC_DOUBLE_TLV("AIF1 ADC timeslot 0 volume", SUNXI_AIF1_VOL_CTRL1, AIF1_AD0L_VOL, AIF1_AD0R_VOL, 0xff, 0, aif1_ad_slot0_vol_tlv),
	SOC_DOUBLE_TLV("AIF1 ADC timeslot 1 volume", SUNXI_AIF1_VOL_CTRL2, AIF1_AD1L_VOL, AIF1_AD1R_VOL, 0xff, 0, aif1_ad_slot1_vol_tlv),
	SOC_DOUBLE_TLV("AIF1 DAC timeslot 0 volume", SUNXI_AIF1_VOL_CTRL3, AIF1_DA0L_VOL, AIF1_DA0R_VOL, 0xff, 0, aif1_da_slot0_vol_tlv),
	SOC_DOUBLE_TLV("AIF1 DAC timeslot 1 volume", SUNXI_AIF1_VOL_CTRL4, AIF1_DA1L_VOL, AIF1_DA1R_VOL, 0xff, 0, aif1_da_slot1_vol_tlv),
	SOC_DOUBLE_TLV("AIF1 ADC timeslot 0 mixer gain", SUNXI_AIF1_MXR_GAIN, AIF1_AD0L_MXR_GAIN, AIF1_AD0R_MXR_GAIN, 0xf, 0, aif1_ad_slot0_mix_vol_tlv),
	SOC_DOUBLE_TLV("AIF1 ADC timeslot 1 mixer gain", SUNXI_AIF1_MXR_GAIN, AIF1_AD1L_MXR_GAIN, AIF1_AD1R_MXR_GAIN, 0x3, 0, aif1_ad_slot1_mix_vol_tlv),
	/*AIF2*/
	SOC_DOUBLE_TLV("AIF2 ADC volume", SUNXI_AIF2_VOL_CTRL1, AIF2_ADCL_VOL,AIF2_ADCR_VOL, 0xff, 0, aif2_ad_vol_tlv),
	SOC_DOUBLE_TLV("AIF2 DAC volume", SUNXI_AIF2_VOL_CTRL2, AIF2_DACL_VOL,AIF2_DACR_VOL, 0xff, 0, aif2_da_vol_tlv),
	SOC_DOUBLE_TLV("AIF2 ADC mixer gain", SUNXI_AIF2_MXR_GAIN, AIF2_ADCL_MXR_GAIN,AIF2_ADCR_MXR_GAIN, 0xf, 0, aif2_ad_mix_vol_tlv),
	/*ADC*/
	SOC_DOUBLE_TLV("ADC volume", SUNXI_ADC_VOL_CTRL, ADC_VOL_L, ADC_VOL_R, 0xff, 0, adc_vol_tlv),
	/*DAC*/
	SOC_DOUBLE_TLV("DAC volume", SUNXI_DAC_VOL_CTRL, DAC_VOL_L, DAC_VOL_R, 0xff, 0, dac_vol_tlv),
	SOC_DOUBLE_TLV("DAC mixer gain", SUNXI_DAC_MXR_GAIN, DACL_MXR_GAIN, DACR_MXR_GAIN, 0xf, 0, dac_mix_vol_tlv),

	SOC_SINGLE_TLV("digital volume", SUNXI_DAC_DBG_CTRL, DVC, 0x3f, 0, dig_vol_tlv),

	/*analog control*/
	SOC_SINGLE_TLV("earpiece volume", EARPIECE_CTRL1, ESP_VOL, 0x1f, 0, earpiece_vol_tlv),
	SOC_SINGLE_TLV("speaker volume", SPKOUT_CTRL1, SPKOUT_VOL, 0x1f, 0, speaker_vol_tlv),
	SOC_SINGLE_TLV("headphone volume", HP_CTRL, HPVOL, 0x3f, 0, headphone_vol_tlv),

	SOC_SINGLE_TLV("MIC1_G boost stage output mixer control", MIC1_CTRL, MIC1G, 0x7, 0, mic1_to_l_r_mix_vol_tlv),
	SOC_SINGLE_TLV("MIC1 boost AMP gain control", MIC1_CTRL, MIC1BOOST, 0x7, 0, mic1_boost_vol_tlv),

	SOC_SINGLE_TLV("MIC2 BST stage to L_R outp mixer gain", MIC2_CTRL, MIC2G, 0x7, 0, mic2_to_l_r_mix_vol_tlv),
	SOC_SINGLE_TLV("MIC2 boost AMP gain control", MIC2_CTRL, MIC2BOOST, 0x7, 0, mic2_boost_vol_tlv),

	SOC_SINGLE_TLV("LINEINL/R to L_R output mixer gain", LINEIN_CTRL, LINEING, 0x7, 0, linein_to_l_r_mix_vol_tlv),
	/*ADC*/
	SOC_SINGLE_TLV("ADC input gain control", ADC_CTRL, ADCG, 0x7, 0, adc_input_vol_tlv),

	SOC_SINGLE_TLV("Phoneout gain control", PHONEOUT_CTRL, PHONEOUTGAIN, 0x7, 0, phoneout_vol_tlv),
	SOC_SINGLE_BOOL_EXT("SRC FUCTION", 	0, get_src_function, 	set_src_function),
};

/*0x244:AIF1 AD0 OUT */
static const char *aif1out0l_text[] = {
	"AIF1_AD0L", "AIF1_AD0R","SUM_AIF1AD0L_AIF1AD0R", "AVE_AIF1AD0L_AIF1AD0R"
};
static const char *aif1out0r_text[] = {
	"AIF1_AD0R", "AIF1_AD0L","SUM_AIF1AD0L_AIF1AD0R", "AVE_AIF1AD0L_AIF1AD0R"
};

static const struct soc_enum aif1out0l_enum =
	SOC_ENUM_SINGLE(SUNXI_AIF1_ADCDAT_CTRL, 10, 4, aif1out0l_text);

static const struct snd_kcontrol_new aif1out0l_mux =
	SOC_DAPM_ENUM("AIF1OUT0L Mux", aif1out0l_enum);

static const struct soc_enum aif1out0r_enum =
	SOC_ENUM_SINGLE(SUNXI_AIF1_ADCDAT_CTRL, 8, 4, aif1out0r_text);

static const struct snd_kcontrol_new aif1out0r_mux =
	SOC_DAPM_ENUM("AIF1OUT0R Mux", aif1out0r_enum);

/*0x244:AIF1 AD1 OUT */
static const char *aif1out1l_text[] = {
	"AIF1_AD1L", "AIF1_AD1R","SUM_AIF1ADC1L_AIF1ADC1R", "AVE_AIF1ADC1L_AIF1ADC1R"
};
static const char *aif1out1r_text[] = {
	"AIF1_AD1R", "AIF1_AD1L","SUM_AIF1ADC1L_AIF1ADC1R", "AVE_AIF1ADC1L_AIF1ADC1R"
};

static const struct soc_enum aif1out1l_enum =
	SOC_ENUM_SINGLE(SUNXI_AIF1_ADCDAT_CTRL, 6, 4, aif1out1l_text);

static const struct snd_kcontrol_new aif1out1l_mux =
	SOC_DAPM_ENUM("AIF1OUT1L Mux", aif1out1l_enum);

static const struct soc_enum aif1out1r_enum =
	SOC_ENUM_SINGLE(SUNXI_AIF1_ADCDAT_CTRL, 4, 4, aif1out1r_text);

static const struct snd_kcontrol_new aif1out1r_mux =
	SOC_DAPM_ENUM("AIF1OUT1R Mux", aif1out1r_enum);

/*0x248:AIF1 DA0 IN*/
static const char *aif1in0l_text[] = {
	"AIF1_DA0L", "AIF1_DA0R", "SUM_AIF1DA0L_AIF1DA0R", "AVE_AIF1DA0L_AIF1DA0R"
};
static const char *aif1in0r_text[] = {
	"AIF1_DA0R", "AIF1_DA0L", "SUM_AIF1DA0L_AIF1DA0R", "AVE_AIF1DA0L_AIF1DA0R"
};

static const struct soc_enum aif1in0l_enum =
	SOC_ENUM_SINGLE(SUNXI_AIF1_DACDAT_CTRL, 10, 4, aif1in0l_text);

static const struct snd_kcontrol_new aif1in0l_mux =
	SOC_DAPM_ENUM("AIF1IN0L Mux", aif1in0l_enum);

static const struct soc_enum aif1in0r_enum =
	SOC_ENUM_SINGLE(SUNXI_AIF1_DACDAT_CTRL, 8, 4, aif1in0r_text);

static const struct snd_kcontrol_new aif1in0r_mux =
	SOC_DAPM_ENUM("AIF1IN0R Mux", aif1in0r_enum);

/*0x248:AIF1 DA1 IN*/
static const char *aif1in1l_text[] = {
	"AIF1_DA1L", "AIF1_DA1R","SUM_AIF1DA1L_AIF1DA1R", "AVE_AIF1DA1L_AIF1DA1R"
};
static const char *aif1in1r_text[] = {
	"AIF1_DA1R", "AIF1_DA1L","SUM_AIF1DA1L_AIF1DA1R", "AVE_AIF1DA1L_AIF1DA1R"
};

static const struct soc_enum aif1in1l_enum =
	SOC_ENUM_SINGLE(SUNXI_AIF1_DACDAT_CTRL, 6, 4, aif1in1l_text);

static const struct snd_kcontrol_new aif1in1l_mux =
	SOC_DAPM_ENUM("AIF1IN1L Mux", aif1in1l_enum);

static const struct soc_enum aif1in1r_enum =
	SOC_ENUM_SINGLE(SUNXI_AIF1_DACDAT_CTRL, 4, 4, aif1in1r_text);

static const struct snd_kcontrol_new aif1in1r_mux =
	SOC_DAPM_ENUM("AIF1IN1R Mux", aif1in1r_enum);

/*0x24c:AIF1 ADC0 MIXER SOURCE*/
static const struct snd_kcontrol_new aif1_ad0l_mxr_src_ctl[] = {
	SOC_DAPM_SINGLE("AIF1 DA0L Switch", SUNXI_AIF1_MXR_SRC, AIF1_AD0L_MXL_SRC_AIF1DA0L, 1, 0),
	SOC_DAPM_SINGLE("AIF2 DACL Switch", SUNXI_AIF1_MXR_SRC, AIF1_AD0L_MXL_SRC_AIF2DACL, 1, 0),
	SOC_DAPM_SINGLE("ADCL Switch", 		SUNXI_AIF1_MXR_SRC, AIF1_AD0L_MXL_SRC_ADCL, 1, 0),
	SOC_DAPM_SINGLE("AIF2 DACR Switch", SUNXI_AIF1_MXR_SRC, AIF1_AD0L_MXL_SRC_AIF2DACR, 1, 0),
};

static const struct snd_kcontrol_new aif1_ad0r_mxr_src_ctl[] = {
	SOC_DAPM_SINGLE("AIF1 DA0R Switch", SUNXI_AIF1_MXR_SRC, AIF1_AD0R_MXR_SRC_AIF1DA0R, 1, 0),
	SOC_DAPM_SINGLE("AIF2 DACR Switch", SUNXI_AIF1_MXR_SRC, AIF1_AD0R_MXR_SRC_AIF2DACR, 1, 0),
	SOC_DAPM_SINGLE("ADCR Switch", 		SUNXI_AIF1_MXR_SRC, AIF1_AD0R_MXR_SRC_ADCR, 1, 0),
	SOC_DAPM_SINGLE("AIF2 DACL Switch", SUNXI_AIF1_MXR_SRC, AIF1_AD0R_MXR_SRC_AIF2DACL, 1, 0),
};

/*0x24c:AIF1 ADC1 MIXER SOURCE*/
static const struct snd_kcontrol_new aif1_ad1l_mxr_src_ctl[] = {
	SOC_DAPM_SINGLE("AIF2 DACL Switch", SUNXI_AIF1_MXR_SRC, AIF1_AD1L_MXR_AIF2_DACL, 1, 0),
	SOC_DAPM_SINGLE("ADCL Switch", 		SUNXI_AIF1_MXR_SRC, AIF1_AD1L_MXR_ADCL, 1, 0),
};

static const struct snd_kcontrol_new aif1_ad1r_mxr_src_ctl[] = {
	SOC_DAPM_SINGLE("AIF2 DACR Switch", SUNXI_AIF1_MXR_SRC, AIF1_AD1R_MXR_AIF2_DACR, 1, 0),
	SOC_DAPM_SINGLE("ADCR Switch", 		SUNXI_AIF1_MXR_SRC, AIF1_AD1R_MXR_ADCR, 1, 0),
};

/*0x330 dac digital mixer source select*/
static const struct snd_kcontrol_new dacl_mxr_src_controls[] = {
	SOC_DAPM_SINGLE("ADCL Switch", 		SUNXI_DAC_MXR_SRC,  DACL_MXR_SRC_ADCL, 1, 0),
	SOC_DAPM_SINGLE("AIF2DACL Switch", 	SUNXI_DAC_MXR_SRC, 	DACL_MXR_SRC_AIF2DACL, 1, 0),
	SOC_DAPM_SINGLE("AIF1DA1L Switch", 	SUNXI_DAC_MXR_SRC, 	DACL_MXR_SRC_AIF1DA1L, 1, 0),
	SOC_DAPM_SINGLE("AIF1DA0L Switch", 	SUNXI_DAC_MXR_SRC, 	DACL_MXR_SRC_AIF1DA0L, 1, 0),
};

static const struct snd_kcontrol_new dacr_mxr_src_controls[] = {
	SOC_DAPM_SINGLE("ADCR Switch", 		SUNXI_DAC_MXR_SRC,  DACR_MXR_SRC_ADCR, 1, 0),
	SOC_DAPM_SINGLE("AIF2DACR Switch", 	SUNXI_DAC_MXR_SRC, 	DACR_MXR_SRC_AIF2DACR, 1, 0),
	SOC_DAPM_SINGLE("AIF1DA1R Switch", 	SUNXI_DAC_MXR_SRC, 	DACR_MXR_SRC_AIF1DA1R, 1, 0),
	SOC_DAPM_SINGLE("AIF1DA0R Switch", 	SUNXI_DAC_MXR_SRC, 	DACR_MXR_SRC_AIF1DA0R, 1, 0),
};

/*output mixer source select*/
/*analog:0x01:defined left output mixer*/
static const struct snd_kcontrol_new ac_loutmix_controls[] = {
	SOC_DAPM_SINGLE("DACR Switch", OL_MIX_CTRL, LMIXMUTEDACR, 1, 0),
	SOC_DAPM_SINGLE("DACL Switch", OL_MIX_CTRL, LMIXMUTEDACL, 1, 0),
	SOC_DAPM_SINGLE("LINEINL Switch", OL_MIX_CTRL, LMIXMUTELINEINL, 1, 0),
	SOC_DAPM_SINGLE("MIC2Booststage Switch", OL_MIX_CTRL, LMIXMUTEMIC2BOOST, 1, 0),
	SOC_DAPM_SINGLE("MIC1Booststage Switch", OL_MIX_CTRL, LMIXMUTEMIC1BOOST, 1, 0),

	SOC_DAPM_SINGLE("PHONEINP Switch", OL_MIX_CTRL, LMIXMUTEPHONEP, 1, 0),
	SOC_DAPM_SINGLE("PHONEINP-PHONEINN Switch", OL_MIX_CTRL, LMIXMUTEPHONEPN, 1, 0),
};

/*analog:0x02:defined right output mixer*/
static const struct snd_kcontrol_new ac_routmix_controls[] = {
	SOC_DAPM_SINGLE("DACL Switch", OR_MIX_CTRL, RMIXMUTEDACL, 1, 0),
	SOC_DAPM_SINGLE("DACR Switch", OR_MIX_CTRL, RMIXMUTEDACR, 1, 0),
	SOC_DAPM_SINGLE("LINEINR Switch", OR_MIX_CTRL, RMIXMUTELINEINR, 1, 0),
	SOC_DAPM_SINGLE("MIC2Booststage Switch", OR_MIX_CTRL, RMIXMUTEMIC2BOOST, 1, 0),
	SOC_DAPM_SINGLE("MIC1Booststage Switch", OR_MIX_CTRL, RMIXMUTEMIC1BOOST, 1, 0),

	SOC_DAPM_SINGLE("PHONEINN Switch", OR_MIX_CTRL, LMIXMUTEPHONEN, 1, 0),
	SOC_DAPM_SINGLE("PHONEINN-PHONEINP Switch", OR_MIX_CTRL, LMIXMUTEPHONENP, 1, 0),
};

/*hp source select*/
/*0x0a:headphone input source*/
static const char *ac_hp_r_func_sel[] = {
	"DACR HPR Switch", "Right Analog Mixer HPR Switch"};
static const struct soc_enum ac_hp_r_func_enum =
	SOC_ENUM_SINGLE(MIX_DAC_CTRL, RHPIS, 2, ac_hp_r_func_sel);

static const struct snd_kcontrol_new ac_hp_r_func_controls =
	SOC_DAPM_ENUM("HP_R Mux", ac_hp_r_func_enum);

static const char *ac_hp_l_func_sel[] = {
	"DACL HPL Switch", "Left Analog Mixer HPL Switch"};
static const struct soc_enum ac_hp_l_func_enum =
	SOC_ENUM_SINGLE(MIX_DAC_CTRL, LHPIS, 2, ac_hp_l_func_sel);

static const struct snd_kcontrol_new ac_hp_l_func_controls =
	SOC_DAPM_ENUM("HP_L Mux", ac_hp_l_func_enum);

/*0x05:spk source select*/
static const char *ac_rspks_func_sel[] = {
	"MIXER Switch", "MIXR MIXL Switch"};
static const struct soc_enum ac_rspks_func_enum =
	SOC_ENUM_SINGLE(SPKOUT_CTRL0, RIGHT_SPK_SRC_SEL, 2, ac_rspks_func_sel);

static const struct snd_kcontrol_new ac_rspks_func_controls =
	SOC_DAPM_ENUM("SPK_R Mux", ac_rspks_func_enum);

static const char *ac_lspks_l_func_sel[] = {
	"MIXEL Switch", "MIXL MIXR  Switch"};
static const struct soc_enum ac_lspks_func_enum =
	SOC_ENUM_SINGLE(SPKOUT_CTRL0, LEFT_SPK_SRC_SEL, 2, ac_lspks_l_func_sel);

static const struct snd_kcontrol_new ac_lspks_func_controls =
	SOC_DAPM_ENUM("SPK_L Mux", ac_lspks_func_enum);

/*0x03:earpiece source select*/
static const char *ac_earpiece_func_sel[] = {
	"DACR", "DACL", "Right Analog Mixer", "Left Analog Mixer"};
static const struct soc_enum ac_earpiece_func_enum =
	SOC_ENUM_SINGLE(EARPIECE_CTRL0, ESPSR, 4, ac_earpiece_func_sel);

static const struct snd_kcontrol_new ac_earpiece_func_controls =
	SOC_DAPM_ENUM("EAR Mux", ac_earpiece_func_enum);

/*0x284:AIF2 out*/
static const char *aif2outl_text[] = {
	"AIF2_ADCL", "AIF2_ADCR","SUM_AIF2_ADCL_AIF2_ADCR", "AVE_AIF2_ADCL_AIF2_ADCR"
};
static const char *aif2outr_text[] = {
	"AIF2_ADCR", "AIF2_ADCL","SUM_AIF2_ADCL_AIF2_ADCR", "AVE_AIF2_ADCL_AIF2_ADCR"
};

static const struct soc_enum aif2outl_enum =
	SOC_ENUM_SINGLE(SUNXI_AIF2_ADCDAT_CTRL, 10, 4, aif2outl_text);

static const struct snd_kcontrol_new aif2outl_mux =
	SOC_DAPM_ENUM("AIF2OUTL Mux", aif2outl_enum);

static const struct soc_enum aif2outr_enum =
	SOC_ENUM_SINGLE(SUNXI_AIF2_ADCDAT_CTRL, 8, 4, aif2outr_text);

static const struct snd_kcontrol_new aif2outr_mux =
	SOC_DAPM_ENUM("AIF2OUTR Mux", aif2outr_enum);

/*0x288:AIF2 IN*/
static const char *aif2inl_text[] = {
	"AIF2_DACL", "AIF2_DACR","SUM_AIF2DACL_AIF2DACR", "AVE_AIF2DACL_AIF2DACR"
};
static const char *aif2inr_text[] = {
	"AIF2_DACR", "AIF2_DACL","SUM_AIF2DACL_AIF2DACR", "AVE_AIF2DACL_AIF2DACR"
};

static const struct soc_enum aif2inl_enum =
	SOC_ENUM_SINGLE(SUNXI_AIF2_DACDAT_CTRL, 10, 4, aif2inl_text);
static const struct snd_kcontrol_new aif2inl_mux =
	SOC_DAPM_ENUM("AIF2INL Mux", aif2inl_enum);

static const struct soc_enum aif2inr_enum =
	SOC_ENUM_SINGLE(SUNXI_AIF2_DACDAT_CTRL, 8, 4, aif2inr_text);
static const struct snd_kcontrol_new aif2inr_mux =
	SOC_DAPM_ENUM("AIF2INR Mux", aif2inr_enum);

/*0x28c:AIF2 source select*/
static const struct snd_kcontrol_new aif2_adcl_mxr_src_controls[] = {
	SOC_DAPM_SINGLE("AIF1 DA0L Switch", SUNXI_AIF2_MXR_SRC, AIF2_ADCL_MXR_SRC_AIF1DA0L, 1, 0),
	SOC_DAPM_SINGLE("AIF1 DA1L Switch", SUNXI_AIF2_MXR_SRC, AIF2_ADCL_MXR_SRC_AIF1DA1L, 1, 0),
	SOC_DAPM_SINGLE("AIF2 DACR Switch", SUNXI_AIF2_MXR_SRC, AIF2_ADCL_MXR_SRC_AIF2DACR, 1, 0),
	SOC_DAPM_SINGLE("ADCL Switch", 		SUNXI_AIF2_MXR_SRC, AIF2_ADCL_MXR_SRC_ADCL, 1, 0),
};

static const struct snd_kcontrol_new aif2_adcr_mxr_src_controls[] = {
	SOC_DAPM_SINGLE("AIF1 DA0R Switch", SUNXI_AIF2_MXR_SRC,	AIF2_ADCR_MXR_SRC_AIF1DA0R, 1, 0),
	SOC_DAPM_SINGLE("AIF1 DA1R Switch", SUNXI_AIF2_MXR_SRC, AIF2_ADCR_MXR_SRC_AIF1DA1R, 1, 0),
	SOC_DAPM_SINGLE("AIF2 DACL Switch", SUNXI_AIF2_MXR_SRC, AIF2_ADCR_MXR_SRC_AIF2DACL, 1, 0),
	SOC_DAPM_SINGLE("ADCR Switch", 		SUNXI_AIF2_MXR_SRC, AIF2_ADCR_MXR_SRC_ADCR, 1, 0),
};

/*0x2cc:aif3 out, AIF3 PCM output source select*/
static const char *aif3out_text[] = {
	"NULL", "AIF2 ADC left channel", "AIF2 ADC right channel"
};

static const unsigned int aif3out_values[] = {0, 1, 2};

static const struct soc_enum aif3out_enum =
		SOC_VALUE_ENUM_SINGLE(SUNXI_AIF3_SGP_CTRL, 10, 3,
		ARRAY_SIZE(aif3out_text),aif3out_text, aif3out_values);

static const struct snd_kcontrol_new aif3out_mux =
	SOC_DAPM_ENUM("AIF3OUT Mux", aif3out_enum);

/*0x2cc:aif2 DAC input source select*/
static const char *aif2dacin_text[] = {
	"Left_s right_s AIF2","Left_s AIF3 Right_s AIF2", "Left_s AIF2 Right_s AIF3"
};

static const struct soc_enum aif2dacin_enum =
	SOC_ENUM_SINGLE(SUNXI_AIF3_SGP_CTRL, 8, 3, aif2dacin_text);

static const struct snd_kcontrol_new aif2dacin_mux =
	SOC_DAPM_ENUM("AIF2 DAC SRC Mux", aif2dacin_enum);

/*ADC SOURCE SELECT*/
/*0x0b:defined left input adc mixer*/
static const struct snd_kcontrol_new ac_ladcmix_controls[] = {
	SOC_DAPM_SINGLE("MIC1 boost Switch", L_ADCMIX_SRC, LADCMIXMUTEMIC1BOOST, 1, 0),
	SOC_DAPM_SINGLE("MIC2 boost Switch", L_ADCMIX_SRC, LADCMIXMUTEMIC2BOOST, 1, 0),
	SOC_DAPM_SINGLE("LINEINL Switch", L_ADCMIX_SRC, LADCMIXMUTELINEINL, 1, 0),
	SOC_DAPM_SINGLE("l_output mixer Switch", L_ADCMIX_SRC, LADCMIXMUTELOUTPUT, 1, 0),
	SOC_DAPM_SINGLE("r_output mixer Switch", L_ADCMIX_SRC, LADCMIXMUTEROUTPUT, 1, 0),

	SOC_DAPM_SINGLE("PHONINP Switch", L_ADCMIX_SRC, LADCMIXMUTEPHONEP, 1, 0),
	SOC_DAPM_SINGLE("PHONINP-PHONINN Switch", L_ADCMIX_SRC, LADCMIXMUTEPHONEPN, 1, 0),
};

/*0x0c:defined right input adc mixer*/
static const struct snd_kcontrol_new ac_radcmix_controls[] = {
	SOC_DAPM_SINGLE("MIC1 boost Switch", R_ADCMIX_SRC, RADCMIXMUTEMIC1BOOST, 1, 0),
	SOC_DAPM_SINGLE("MIC2 boost Switch", R_ADCMIX_SRC, RADCMIXMUTEMIC2BOOST, 1, 0),
	SOC_DAPM_SINGLE("LINEINR Switch", R_ADCMIX_SRC, RADCMIXMUTELINEINR, 1, 0),
	SOC_DAPM_SINGLE("r_output mixer Switch", R_ADCMIX_SRC, RADCMIXMUTEROUTPUT, 1, 0),
	SOC_DAPM_SINGLE("l_output mixer Switch", R_ADCMIX_SRC, RADCMIXMUTELOUTPUT, 1, 0),

	SOC_DAPM_SINGLE("PHONINN Switch", R_ADCMIX_SRC, LADCMIXMUTEPHONEN, 1, 0),
	SOC_DAPM_SINGLE("PHONINN-PHONINP Switch", R_ADCMIX_SRC, LADCMIXMUTEPHONENP, 1, 0),
};

/*0x08:mic2 source select*/
static const char *mic2src_text[] = {"MIC3","MIC2"};

static const struct soc_enum mic2src_enum =
	SOC_ENUM_SINGLE(MIC2_CTRL, 7, 2, mic2src_text);

static const struct snd_kcontrol_new mic2src_mux =
	SOC_DAPM_ENUM("MIC2 SRC", mic2src_enum);

/*DMIC*/
static const char *adc_mux_text[] = {
	"ADC",
	"DMIC",
};
static const struct soc_enum adc_enum =
	SOC_ENUM_SINGLE(0, 0, 2, adc_mux_text);
static const struct snd_kcontrol_new adcl_mux =
	SOC_DAPM_ENUM_VIRT("ADCL Mux", adc_enum);
static const struct snd_kcontrol_new adcr_mux =
	SOC_DAPM_ENUM_VIRT("ADCR Mux", adc_enum);

static const struct snd_kcontrol_new aif2inl_aif2switch =
	SOC_DAPM_SINGLE("aif2inl aif2", SUNXI_AIF1_RXD_CTRL, 8, 1, 0);
static const struct snd_kcontrol_new aif2inr_aif2switch =
	SOC_DAPM_SINGLE("aif2inr aif2", SUNXI_AIF1_RXD_CTRL, 9, 1, 0);

static const struct snd_kcontrol_new aif2inl_aif3switch =
	SOC_DAPM_SINGLE("aif2inl aif3", SUNXI_AIF1_RXD_CTRL, 10, 1, 0);
static const struct snd_kcontrol_new aif2inr_aif3switch =
	SOC_DAPM_SINGLE("aif2inr aif3", SUNXI_AIF1_RXD_CTRL, 11, 1, 0);

/*defined lineout mixer*/
static const struct snd_kcontrol_new phoneout_mix_controls[] = {
	SOC_DAPM_SINGLE("MIC1 boost Switch", PHONEOUT_CTRL, PHONEOUTS3, 1, 0),
	SOC_DAPM_SINGLE("MIC2 boost Switch", PHONEOUT_CTRL, PHONEOUTS2, 1, 0),
	SOC_DAPM_SINGLE("Rout_Mixer_Switch", PHONEOUT_CTRL, PHONEOUTS1, 1, 0),
	SOC_DAPM_SINGLE("Lout_Mixer_Switch", PHONEOUT_CTRL, PHONEOUTS0, 1, 0),
};

/*built widget*/
static const struct snd_soc_dapm_widget ac_dapm_widgets[] = {
	SND_SOC_DAPM_SWITCH("AIF2INL Mux switch", SND_SOC_NOPM, 0, 1,
			    &aif2inl_aif2switch),
	SND_SOC_DAPM_SWITCH("AIF2INR Mux switch", SND_SOC_NOPM, 0, 1,
			    &aif2inr_aif2switch),

	SND_SOC_DAPM_SWITCH("AIF2INL Mux VIR switch", SND_SOC_NOPM, 0, 1,
			    &aif2inl_aif3switch),
	SND_SOC_DAPM_SWITCH("AIF2INR Mux VIR switch", SND_SOC_NOPM, 0, 1,
			    &aif2inr_aif3switch),

	/*0x244*/
	SND_SOC_DAPM_MUX("AIF1OUT0L Mux", SUNXI_AIF1_ADCDAT_CTRL, 15, 0, &aif1out0l_mux),
	SND_SOC_DAPM_MUX("AIF1OUT0R Mux", SUNXI_AIF1_ADCDAT_CTRL, 14, 0, &aif1out0r_mux),
	SND_SOC_DAPM_MUX("AIF1OUT1L Mux", SUNXI_AIF1_ADCDAT_CTRL, 13, 0, &aif1out1l_mux),
	SND_SOC_DAPM_MUX("AIF1OUT1R Mux", SUNXI_AIF1_ADCDAT_CTRL, 12, 0, &aif1out1r_mux),
	/*0x248*/
	SND_SOC_DAPM_MUX("AIF1IN0L Mux", SUNXI_AIF1_DACDAT_CTRL, 15, 0, &aif1in0l_mux),
	SND_SOC_DAPM_MUX("AIF1IN0R Mux", SUNXI_AIF1_DACDAT_CTRL, 14, 0, &aif1in0r_mux),
	SND_SOC_DAPM_MUX("AIF1IN1L Mux", SUNXI_AIF1_DACDAT_CTRL, 13, 0, &aif1in1l_mux),
	SND_SOC_DAPM_MUX("AIF1IN1R Mux", SUNXI_AIF1_DACDAT_CTRL, 12, 0, &aif1in1r_mux),
	/*0x24c*/
#ifdef AIF1_FPGA_LOOPBACK_TEST
	SND_SOC_DAPM_MIXER_E("AIF1 AD0L Mixer", SND_SOC_NOPM, 0, 0,
		aif1_ad0l_mxr_src_ctl, ARRAY_SIZE(aif1_ad0l_mxr_src_ctl), late_enable_adc, SND_SOC_DAPM_PRE_PMU|SND_SOC_DAPM_POST_PMD),
	SND_SOC_DAPM_MIXER_E("AIF1 AD0R Mixer", SND_SOC_NOPM, 0, 0,
		aif1_ad0r_mxr_src_ctl, ARRAY_SIZE(aif1_ad0r_mxr_src_ctl), late_enable_adc, SND_SOC_DAPM_PRE_PMU|SND_SOC_DAPM_POST_PMD),
#else
	SND_SOC_DAPM_MIXER("AIF1 AD0L Mixer", SND_SOC_NOPM, 0, 0, aif1_ad0l_mxr_src_ctl, ARRAY_SIZE(aif1_ad0l_mxr_src_ctl)),
	SND_SOC_DAPM_MIXER("AIF1 AD0R Mixer", SND_SOC_NOPM, 0, 0, aif1_ad0r_mxr_src_ctl, ARRAY_SIZE(aif1_ad0r_mxr_src_ctl)),
#endif
	SND_SOC_DAPM_MIXER("AIF1 AD1L Mixer", SND_SOC_NOPM, 0, 0, aif1_ad1l_mxr_src_ctl, ARRAY_SIZE(aif1_ad1l_mxr_src_ctl)),
	SND_SOC_DAPM_MIXER("AIF1 AD1R Mixer", SND_SOC_NOPM, 0, 0, aif1_ad1r_mxr_src_ctl, ARRAY_SIZE(aif1_ad1r_mxr_src_ctl)),
	/*analog:0x0a*/
	SND_SOC_DAPM_MIXER_E("DACL Mixer", SND_SOC_NOPM, 0, 0, dacl_mxr_src_controls, ARRAY_SIZE(dacl_mxr_src_controls),
		     	late_enable_dac, SND_SOC_DAPM_PRE_PMU|SND_SOC_DAPM_POST_PMD),
	SND_SOC_DAPM_MIXER_E("DACR Mixer", SND_SOC_NOPM, 0, 0, dacr_mxr_src_controls, ARRAY_SIZE(dacr_mxr_src_controls),
		     	late_enable_dac, SND_SOC_DAPM_PRE_PMU|SND_SOC_DAPM_POST_PMD),

	/*0x0a*/
	SND_SOC_DAPM_MIXER("Left Output Mixer", MIX_DAC_CTRL, LMIXEN, 0,
			ac_loutmix_controls, ARRAY_SIZE(ac_loutmix_controls)),
	SND_SOC_DAPM_MIXER("Right Output Mixer", MIX_DAC_CTRL, RMIXEN, 0,
			ac_routmix_controls, ARRAY_SIZE(ac_routmix_controls)),

	SND_SOC_DAPM_MUX("HP_R Mux", SND_SOC_NOPM, 0, 0,	&ac_hp_r_func_controls),
	SND_SOC_DAPM_MUX("HP_L Mux", SND_SOC_NOPM, 0, 0,	&ac_hp_l_func_controls),
	/*0x05*/
	SND_SOC_DAPM_MUX("SPK_R Mux", SPKOUT_CTRL0, SPKOUT_R_EN, 0,	&ac_rspks_func_controls),
	SND_SOC_DAPM_MUX("SPK_L Mux", SPKOUT_CTRL0, SPKOUT_L_EN, 0,	&ac_lspks_func_controls),

	SND_SOC_DAPM_PGA("SPK_LR Adder", SND_SOC_NOPM, 0, 0, NULL, 0),
	/*0x04*/
	SND_SOC_DAPM_MUX("EAR Mux", EARPIECE_CTRL1, ESPPA_MUTE, 0,	&ac_earpiece_func_controls),

	/*output widget*/
	SND_SOC_DAPM_OUTPUT("HPOUTL"),
	SND_SOC_DAPM_OUTPUT("HPOUTR"),
	SND_SOC_DAPM_OUTPUT("EAROUTP"),
	SND_SOC_DAPM_OUTPUT("EAROUTN"),
	/*spk is diff with ac100. need TODO...*/
	SND_SOC_DAPM_OUTPUT("SPKL"),
	SND_SOC_DAPM_OUTPUT("SPKR"),

	/*0x284*/
	SND_SOC_DAPM_MUX("AIF2OUTL Mux", SUNXI_AIF2_ADCDAT_CTRL, 15, 0, &aif2outl_mux),
	SND_SOC_DAPM_MUX("AIF2OUTR Mux", SUNXI_AIF2_ADCDAT_CTRL, 14, 0, &aif2outr_mux),
	/*0x288*/
	SND_SOC_DAPM_MUX("AIF2INL Mux", SUNXI_AIF2_DACDAT_CTRL, 15, 0, &aif2inl_mux),
	SND_SOC_DAPM_MUX("AIF2INR Mux", SUNXI_AIF2_DACDAT_CTRL, 14, 0, &aif2inr_mux),

	SND_SOC_DAPM_PGA("AIF2INL_VIR", SND_SOC_NOPM, 0, 0, NULL, 0),
	SND_SOC_DAPM_PGA("AIF2INR_VIR", SND_SOC_NOPM, 0, 0, NULL, 0),
	/*0x28c*/
	SND_SOC_DAPM_MIXER("AIF2 ADL Mixer", SND_SOC_NOPM, 0, 0, aif2_adcl_mxr_src_controls, ARRAY_SIZE(aif2_adcl_mxr_src_controls)),
	SND_SOC_DAPM_MIXER("AIF2 ADR Mixer", SND_SOC_NOPM, 0, 0, aif2_adcr_mxr_src_controls, ARRAY_SIZE(aif2_adcr_mxr_src_controls)),
	/*0x2cc*/
	SND_SOC_DAPM_MUX("AIF3OUT Mux", SND_SOC_NOPM, 0, 0, &aif3out_mux),
	/*0x2cc virtual widget*/
	SND_SOC_DAPM_PGA_E("AIF2INL Mux VIR", SND_SOC_NOPM, 0, 0, NULL, 0,
			aif2inl_vir_event, SND_SOC_DAPM_PRE_PMU|SND_SOC_DAPM_POST_PMD),
	SND_SOC_DAPM_PGA_E("AIF2INR Mux VIR", SND_SOC_NOPM, 0, 0, NULL, 0,
			aif2inr_vir_event, SND_SOC_DAPM_PRE_PMU|SND_SOC_DAPM_POST_PMD),
#ifdef AIF1_FPGA_LOOPBACK_TEST
	/*0x0d 0x0b 0x0c ADC_CTRL*/
	SND_SOC_DAPM_MIXER("LADC input Mixer", ADC_CTRL, ADCLEN, 0, ac_ladcmix_controls, ARRAY_SIZE(ac_ladcmix_controls)),
	SND_SOC_DAPM_MIXER("RADC input Mixer", ADC_CTRL, ADCREN, 0, ac_radcmix_controls, ARRAY_SIZE(ac_radcmix_controls)),
#else
	/*0x0d 0x0b 0x0c ADC_CTRL*/
	SND_SOC_DAPM_MIXER_E("LADC input Mixer", ADC_CTRL, ADCLEN, 0,
		ac_ladcmix_controls, ARRAY_SIZE(ac_ladcmix_controls),late_enable_adc, SND_SOC_DAPM_PRE_PMU|SND_SOC_DAPM_POST_PMD),
	SND_SOC_DAPM_MIXER_E("RADC input Mixer", ADC_CTRL, ADCREN, 0,
		ac_radcmix_controls, ARRAY_SIZE(ac_radcmix_controls),late_enable_adc, SND_SOC_DAPM_PRE_PMU|SND_SOC_DAPM_POST_PMD),
#endif
	/*0x07 mic1 reference*/
	SND_SOC_DAPM_PGA("MIC1 PGA", MIC1_CTRL, MIC1AMPEN, 0, NULL, 0),
	/*0x08 mic2 reference*/
	SND_SOC_DAPM_PGA("MIC2 PGA", MIC2_CTRL, MIC2AMPEN, 0, NULL, 0),

	/*0x08*/
	SND_SOC_DAPM_MUX("MIC2 SRC", SND_SOC_NOPM, 0, 0, &mic2src_mux),

	/*INPUT widget*/
	SND_SOC_DAPM_INPUT("MIC1P"),
	SND_SOC_DAPM_INPUT("MIC1N"),
	/*0x0e Headset Microphone Bias Control Register*/
	SND_SOC_DAPM_MICBIAS("MainMic Bias", HS_MBIAS_CTRL, MMICBIASEN, 0),
	SND_SOC_DAPM_INPUT("MIC2"),
	SND_SOC_DAPM_INPUT("MIC3"),

	SND_SOC_DAPM_INPUT("LINEINP"),
	SND_SOC_DAPM_INPUT("LINEINN"),
	/*DMIC*/
	SND_SOC_DAPM_INPUT("D_MIC"),
	SND_SOC_DAPM_VIRT_MUX("ADCL Mux", SND_SOC_NOPM, 0, 0, &adcl_mux),
	SND_SOC_DAPM_VIRT_MUX("ADCR Mux", SND_SOC_NOPM, 0, 0, &adcr_mux),

	SND_SOC_DAPM_PGA_E("DMICL VIR", SND_SOC_NOPM, 0, 0, NULL, 0,
				dmic_mux_ev, SND_SOC_DAPM_PRE_PMU|SND_SOC_DAPM_POST_PMD),

	SND_SOC_DAPM_PGA_E("DMICR VIR", SND_SOC_NOPM, 0, 0, NULL, 0,
				dmic_mux_ev, SND_SOC_DAPM_PRE_PMU|SND_SOC_DAPM_POST_PMD),

	/*aif1 interface*/
	SND_SOC_DAPM_AIF_IN_E("AIF1DACL", "AIF1 Playback", 0, SND_SOC_NOPM, 0, 0,ac_aif1clk,
		   SND_SOC_DAPM_PRE_PMU|SND_SOC_DAPM_POST_PMD),
	SND_SOC_DAPM_AIF_IN_E("AIF1DACR", "AIF1 Playback", 0, SND_SOC_NOPM, 0, 0,ac_aif1clk,
		   SND_SOC_DAPM_PRE_PMU|SND_SOC_DAPM_POST_PMD),

	SND_SOC_DAPM_AIF_OUT_E("AIF1ADCL", "AIF1 Capture", 0, SND_SOC_NOPM, 0, 0,ac_aif1clk,
		   SND_SOC_DAPM_PRE_PMU|SND_SOC_DAPM_POST_PMD),
	SND_SOC_DAPM_AIF_OUT_E("AIF1ADCR", "AIF1 Capture", 0, SND_SOC_NOPM, 0, 0,ac_aif1clk,
		   SND_SOC_DAPM_PRE_PMU|SND_SOC_DAPM_POST_PMD),

	/*aif2 interface*/
	SND_SOC_DAPM_AIF_IN_E("AIF2DACL", "AIF2 Playback", 0, SND_SOC_NOPM, 0, 0,ac_aif2clk,
		   SND_SOC_DAPM_PRE_PMU|SND_SOC_DAPM_POST_PMD),

	SND_SOC_DAPM_AIF_IN_E("AIF2DACR", "AIF2 Playback", 0, SND_SOC_NOPM, 0, 0,ac_aif2clk,
		   SND_SOC_DAPM_PRE_PMU|SND_SOC_DAPM_POST_PMD),

	SND_SOC_DAPM_AIF_OUT_E("AIF2ADCL", "AIF2 Capture", 0, SND_SOC_NOPM, 0, 0,ac_aif2clk,
		   SND_SOC_DAPM_PRE_PMU|SND_SOC_DAPM_POST_PMD),
	SND_SOC_DAPM_AIF_OUT_E("AIF2ADCR", "AIF2 Capture", 0, SND_SOC_NOPM, 0, 0,ac_aif2clk,
		   SND_SOC_DAPM_PRE_PMU|SND_SOC_DAPM_POST_PMD),

	/*aif3 interface*/
	SND_SOC_DAPM_AIF_OUT_E("AIF3OUT", "AIF3 Capture", 0, SND_SOC_NOPM, 0, 0,ac_aif3clk,
		   SND_SOC_DAPM_PRE_PMU|SND_SOC_DAPM_POST_PMD),
	SND_SOC_DAPM_AIF_IN_E("AIF3IN", "AIF3 Playback", 0, SND_SOC_NOPM, 0, 0,ac_aif3clk,
		   SND_SOC_DAPM_PRE_PMU|SND_SOC_DAPM_POST_PMD),
	/*headphone*/
	SND_SOC_DAPM_HP("Headphone", ac_headphone_event),
	/*earpiece*/
	SND_SOC_DAPM_SPK("Earpiece", ac_earpiece_event),
	/*speaker*/
	SND_SOC_DAPM_SPK("External Speaker", ac_speaker_event),

	SND_SOC_DAPM_PGA("PHONEIN PGA", SND_SOC_NOPM, 0, 0, NULL, 0),
	SND_SOC_DAPM_INPUT("PHONEINP"),
	SND_SOC_DAPM_INPUT("PHONEINN"),

	SND_SOC_DAPM_OUTPUT("PHONEOUTP"),
	SND_SOC_DAPM_OUTPUT("PHONEOUTN"),

	SND_SOC_DAPM_MIXER("Phoneout Mixer", PHONEOUT_CTRL, PHONEOUTEN, 0,
		phoneout_mix_controls, ARRAY_SIZE(phoneout_mix_controls)),
};

static const struct snd_soc_dapm_route ac_dapm_routes[] = {
	{"AIF1ADCL", NULL, "AIF1OUT0L Mux"},
	{"AIF1ADCR", NULL, "AIF1OUT0R Mux"},

	{"AIF1ADCL", NULL, "AIF1OUT1L Mux"},
	{"AIF1ADCR", NULL, "AIF1OUT1R Mux"},

	/* aif1out0 mux 11---13*/
	{"AIF1OUT0L Mux", "AIF1_AD0L", "AIF1 AD0L Mixer"},
	{"AIF1OUT0L Mux", "AIF1_AD0R", "AIF1 AD0R Mixer"},

	{"AIF1OUT0R Mux", "AIF1_AD0R", "AIF1 AD0R Mixer"},
	{"AIF1OUT0R Mux", "AIF1_AD0L", "AIF1 AD0L Mixer"},

	/*AIF1OUT1 mux 11--13 */
	{"AIF1OUT1L Mux", "AIF1_AD1L", "AIF1 AD1L Mixer"},
	{"AIF1OUT1L Mux", "AIF1_AD1R", "AIF1 AD1R Mixer"},

	{"AIF1OUT1R Mux", "AIF1_AD1R", "AIF1 AD1R Mixer"},
	{"AIF1OUT1R Mux", "AIF1_AD1L", "AIF1 AD1L Mixer"},

	/*AIF1 AD0L Mixer*/
	{"AIF1 AD0L Mixer", "AIF1 DA0L Switch",		"AIF1IN0L Mux"},
	{"AIF1 AD0L Mixer", "AIF2 DACL Switch",		"AIF2INL_VIR"},
	#ifdef AIF1_FPGA_LOOPBACK_TEST
	{"AIF1 AD0L Mixer", "ADCL Switch",		"MIC1P"},
	#else
	{"AIF1 AD0L Mixer", "ADCL Switch",		"ADCL Mux"},
	#endif
	{"AIF1 AD0L Mixer", "AIF2 DACR Switch",		"AIF2INR_VIR"},

	/*AIF1 AD0R Mixer*/
	{"AIF1 AD0R Mixer", "AIF1 DA0R Switch",		"AIF1IN0R Mux"},
	{"AIF1 AD0R Mixer", "AIF2 DACR Switch",		"AIF2INR_VIR"},

	#ifdef AIF1_FPGA_LOOPBACK_TEST
	{"AIF1 AD0R Mixer", "ADCR Switch",		"MIC1N"},
	#else
	{"AIF1 AD0R Mixer", "ADCR Switch",		"ADCR Mux"},
	#endif
	{"AIF1 AD0R Mixer", "AIF2 DACL Switch",		"AIF2INL_VIR"},

	/*AIF1 AD1L Mixer*/
	{"AIF1 AD1L Mixer", "AIF2 DACL Switch",		"AIF2INL_VIR"},
	{"AIF1 AD1L Mixer", "ADCL Switch",		"ADCL Mux"},

	/*AIF1 AD1R Mixer*/
	{"AIF1 AD1R Mixer", "AIF2 DACR Switch",		"AIF2INR_VIR"},
	{"AIF1 AD1R Mixer", "ADCR Switch",		"ADCR Mux"},

	/*AIF1 DA0 IN 12h*/
	{"AIF1IN0L Mux", "AIF1_DA0L",		"AIF1DACL"},
	{"AIF1IN0L Mux", "AIF1_DA0R",		"AIF1DACR"},

	{"AIF1IN0R Mux", "AIF1_DA0R",		"AIF1DACR"},
	{"AIF1IN0R Mux", "AIF1_DA0L",		"AIF1DACL"},

	/*AIF1 DA1 IN 12h*/
	{"AIF1IN1L Mux", "AIF1_DA1L",		"AIF1DACL"},
	{"AIF1IN1L Mux", "AIF1_DA1R",		"AIF1DACR"},

	{"AIF1IN1R Mux", "AIF1_DA1R",		"AIF1DACR"},
	{"AIF1IN1R Mux", "AIF1_DA1L",		"AIF1DACL"},

	/*aif2 virtual*/
	{"AIF2INL Mux switch", "aif2inl aif2",		"AIF2INL Mux"},
	{"AIF2INR Mux switch", "aif2inr aif2",		"AIF2INR Mux"},

	{"AIF2INL_VIR", NULL,		"AIF2INL Mux switch"},
	{"AIF2INR_VIR", NULL,		"AIF2INR Mux switch"},

	{"AIF2INL_VIR", NULL,		"AIF2INL Mux VIR"},
	{"AIF2INR_VIR", NULL,		"AIF2INR Mux VIR"},

	/*4c*/
	{"DACL Mixer", "AIF1DA0L Switch",		"AIF1IN0L Mux"},
	{"DACL Mixer", "AIF1DA1L Switch",		"AIF1IN1L Mux"},

	{"DACL Mixer", "ADCL Switch",		"ADCL Mux"},
	{"DACL Mixer", "AIF2DACL Switch",		"AIF2INL_VIR"},

	{"DACR Mixer", "AIF1DA0R Switch",		"AIF1IN0R Mux"},
	{"DACR Mixer", "AIF1DA1R Switch",		"AIF1IN1R Mux"},

	{"DACR Mixer", "ADCR Switch",		"ADCR Mux"},
	{"DACR Mixer", "AIF2DACR Switch",		"AIF2INR_VIR"},

	{"Right Output Mixer", "DACR Switch",		"DACR Mixer"},
	{"Right Output Mixer", "DACL Switch",		"DACL Mixer"},

	{"Right Output Mixer", "LINEINR Switch",		"LINEINN"},
	{"Right Output Mixer", "MIC2Booststage Switch",		"MIC2 PGA"},
	{"Right Output Mixer", "MIC1Booststage Switch",		"MIC1 PGA"},

	{"Left Output Mixer", "DACL Switch",		"DACL Mixer"},
	{"Left Output Mixer", "DACR Switch",		"DACR Mixer"},

	{"Left Output Mixer", "LINEINL Switch",		"LINEINP"},
	{"Left Output Mixer", "MIC2Booststage Switch",		"MIC2 PGA"},
	{"Left Output Mixer", "MIC1Booststage Switch",		"MIC1 PGA"},

	/*hp mux*/
	{"HP_R Mux", "DACR HPR Switch",		"DACR Mixer"},
	{"HP_R Mux", "Right Analog Mixer HPR Switch",		"Right Output Mixer"},

	{"HP_L Mux", "DACL HPL Switch",		"DACL Mixer"},
	{"HP_L Mux", "Left Analog Mixer HPL Switch",		"Left Output Mixer"},

	/*hp endpoint*/
	{"HPOUTR", NULL,				"HP_R Mux"},
	{"HPOUTL", NULL,				"HP_L Mux"},

	{"Headphone", NULL,				"HPOUTR"},
	{"Headphone", NULL,				"HPOUTL"},

	/*spk mux*/
	{"SPK_LR Adder", NULL,				"Right Output Mixer"},
	{"SPK_LR Adder", NULL,				"Left Output Mixer"},

	{"SPK_L Mux", "MIXL MIXR  Switch",				"SPK_LR Adder"},
	{"SPK_L Mux", "MIXEL Switch",				"Left Output Mixer"},

	{"SPK_R Mux", "MIXR MIXL Switch",				"SPK_LR Adder"},
	{"SPK_R Mux", "MIXER Switch",				"Right Output Mixer"},

	{"SPKR", NULL,				"SPK_R Mux"},
	{"SPKL", NULL,				"SPK_L Mux"},

	/*earpiece mux*/
	{"EAR Mux", "DACR",				"DACR Mixer"},
	{"EAR Mux", "DACL",				"DACL Mixer"},
	{"EAR Mux", "Right Analog Mixer",				"Right Output Mixer"},
	{"EAR Mux", "Left Analog Mixer",				"Left Output Mixer"},
	{"EAROUTP", NULL,		"EAR Mux"},
	{"EAROUTN", NULL,		"EAR Mux"},
	{"Earpiece", NULL,				"EAROUTP"},
	{"Earpiece", NULL,				"EAROUTN"},

	/*LADC SOURCE mixer*/
	{"LADC input Mixer", "MIC1 boost Switch",				"MIC1 PGA"},
	{"LADC input Mixer", "MIC2 boost Switch",				"MIC2 PGA"},
	{"LADC input Mixer", "LINEINL Switch",				"LINEINN"},
	{"LADC input Mixer", "l_output mixer Switch",				"Left Output Mixer"},
	{"LADC input Mixer", "r_output mixer Switch",				"Right Output Mixer"},

	/*RADC SOURCE mixer*/
	{"RADC input Mixer", "MIC1 boost Switch",				"MIC1 PGA"},
	{"RADC input Mixer", "MIC2 boost Switch",				"MIC2 PGA"},
	{"RADC input Mixer", "LINEINR Switch",				"LINEINP"},
	{"RADC input Mixer", "r_output mixer Switch",				"Right Output Mixer"},
	{"RADC input Mixer", "l_output mixer Switch",				"Left Output Mixer"},

	{"MIC1 PGA", NULL,				"MIC1P"},
	{"MIC1 PGA", NULL,				"MIC1N"},

	{"MIC2 PGA", NULL,				"MIC2 SRC"},

	{"MIC2 SRC", "MIC2",				"MIC2"},
	{"MIC2 SRC", "MIC3",				"MIC3"},

	/*AIF2 out */
	{"AIF2ADCL", NULL,				"AIF2OUTL Mux"},
	{"AIF2ADCR", NULL,				"AIF2OUTR Mux"},

	{"AIF2OUTL Mux", "AIF2_ADCL",				"AIF2 ADL Mixer"},
	{"AIF2OUTL Mux", "AIF2_ADCR",				"AIF2 ADR Mixer"},

	{"AIF2OUTR Mux", "AIF2_ADCR",				"AIF2 ADR Mixer"},
	{"AIF2OUTR Mux", "AIF2_ADCL",				"AIF2 ADL Mixer"},

	/*23*/
	{"AIF2 ADL Mixer", "AIF1 DA0L Switch",				"AIF1IN0L Mux"},
	{"AIF2 ADL Mixer", "AIF1 DA1L Switch",				"AIF1IN1L Mux"},
	{"AIF2 ADL Mixer", "AIF2 DACR Switch",				"AIF2INR_VIR"},
	{"AIF2 ADL Mixer", "ADCL Switch",				"ADCL Mux"},

	{"AIF2 ADR Mixer", "AIF1 DA0R Switch",				"AIF1IN0R Mux"},
	{"AIF2 ADR Mixer", "AIF1 DA1R Switch",				"AIF1IN1R Mux"},
	{"AIF2 ADR Mixer", "AIF2 DACL Switch",				"AIF2INL_VIR"},
	{"AIF2 ADR Mixer", "ADCR Switch",				"ADCR Mux"},

	/*aif2*/
	{"AIF2INL Mux", "AIF2_DACL",				"AIF2DACL"},
	{"AIF2INL Mux", "AIF2_DACR",				"AIF2DACR"},

	{"AIF2INR Mux", "AIF2_DACR",				"AIF2DACR"},
	{"AIF2INR Mux", "AIF2_DACL",				"AIF2DACL"},

	/*aif3*/
	{"AIF2INL Mux VIR switch", "aif2inl aif3",				"AIF3IN"},
	{"AIF2INR Mux VIR switch", "aif2inr aif3",				"AIF3IN"},

	{"AIF2INL Mux VIR", NULL,				"AIF2INL Mux VIR switch"},
	{"AIF2INR Mux VIR", NULL,				"AIF2INR Mux VIR switch"},

	{"AIF3OUT", NULL,				"AIF3OUT Mux"},
	{"AIF3OUT Mux", "AIF2 ADC left channel",				"AIF2 ADL Mixer"},
	{"AIF3OUT Mux", "AIF2 ADC right channel",				"AIF2 ADR Mixer"},

	/*ADC--ADCMUX*/
	{"ADCR Mux", "ADC", "RADC input Mixer"},
	{"ADCL Mux", "ADC", "LADC input Mixer"},

	/*DMIC*/
	{"ADCR Mux", "DMIC", "DMICR VIR"},
	{"ADCL Mux", "DMIC", "DMICL VIR"},

	{"DMICR VIR", NULL, "D_MIC"},
	{"DMICL VIR", NULL, "D_MIC"},
	{"External Speaker", NULL, "SPKL"},
	{"External Speaker", NULL, "SPKR"},

	{"PHONEIN PGA", NULL,"PHONEINP"},
	{"PHONEIN PGA", NULL,"PHONEINN"},

	{"LADC input Mixer", "PHONINP-PHONINN Switch","PHONEIN PGA"},
	{"LADC input Mixer", "PHONINP Switch","PHONEINP"},


	{"RADC input Mixer", "PHONINN-PHONINP Switch","PHONEIN PGA"},
	{"RADC input Mixer", "PHONINN Switch","PHONEINN"},

	{"Phoneout Mixer", "MIC1 boost Switch","MIC1 PGA"},
	{"Phoneout Mixer", "MIC2 boost Switch","MIC2 PGA"},
	{"Phoneout Mixer", "Rout_Mixer_Switch","Right Output Mixer"},
	{"Phoneout Mixer", "Lout_Mixer_Switch","Left Output Mixer"},

	{"PHONEOUTP", NULL,"Phoneout Mixer"},
	{"PHONEOUTN", NULL,"Phoneout Mixer"},

	{"Right Output Mixer", "PHONEINN Switch","PHONEINN"},
	{"Right Output Mixer", "PHONEINN-PHONEINP Switch","PHONEIN PGA"},

	{"Left Output Mixer", "PHONEINP Switch","PHONEINP"},
	{"Left Output Mixer", "PHONEINP-PHONEINN Switch","PHONEIN PGA"},
};

static int codec_start(struct snd_pcm_substream *substream, struct snd_soc_dai *codec_dai)
{
	struct snd_soc_codec *codec = codec_dai->codec;
	struct sunxi_codec *sunxi_internal_codec = snd_soc_codec_get_drvdata(codec);
	if (substream->stream == SNDRV_PCM_STREAM_PLAYBACK) {
		if (sunxi_internal_codec->hwconfig.dacdrc_cfg)
			dacdrc_enable(codec, 1);
		if (sunxi_internal_codec->hwconfig.dachpf_cfg)
			dachpf_enable(codec, 1);
	} else {
		if (sunxi_internal_codec->hwconfig.adcagc_cfg)
			adcagc_enable(codec, 1);

		if (sunxi_internal_codec->hwconfig.adcdrc_cfg)
			adcdrc_enable(codec, 1);

		if (sunxi_internal_codec->hwconfig.adchpf_cfg)
			adchpf_enable(codec, 1);
	}

	return 0;

}
static int codec_aif_mute(struct snd_soc_dai *codec_dai, int mute)
{
	struct snd_soc_codec *codec = codec_dai->codec;
	struct sunxi_codec *sunxi_internal_codec = snd_soc_codec_get_drvdata(codec);

	if (mute) {
		snd_soc_write(codec, SUNXI_DAC_VOL_CTRL, 0);
	} else {
		snd_soc_write(codec, SUNXI_DAC_VOL_CTRL, sunxi_internal_codec->gain_config.dac_digital_vol);
	}
	if(sunxi_internal_codec->spkenable == true)
		msleep(sunxi_internal_codec->pa_sleep_time);

	return 0;
}

static void codec_aif_shutdown(struct snd_pcm_substream *substream,
	struct snd_soc_dai *codec_dai)
{
	struct snd_soc_codec *codec = codec_dai->codec;
	struct sunxi_codec *sunxi_internal_codec = snd_soc_codec_get_drvdata(codec);

	if (substream->stream == SNDRV_PCM_STREAM_PLAYBACK) {
		if (sunxi_internal_codec->hwconfig.dacdrc_cfg)
			dacdrc_enable(codec, 0);
		if (sunxi_internal_codec->hwconfig.dachpf_cfg)
			dachpf_enable(codec, 0);
	} else {
		if (sunxi_internal_codec->hwconfig.adcagc_cfg)
			adcagc_enable(codec, 0);

		if (sunxi_internal_codec->hwconfig.adcdrc_cfg)
			adcdrc_enable(codec, 0);

		if (sunxi_internal_codec->hwconfig.adchpf_cfg)
			adchpf_enable(codec, 0);
	}
}

static int codec_hw_params(struct snd_pcm_substream *substream,
	struct snd_pcm_hw_params *params,
	struct snd_soc_dai *codec_dai)
{
	int i = 0;
	int AIF_CLK_CTRL = 0;
	int aif1_word_size = 16;
	int aif1_lrlk_div = 64;
	int bclk_div_factor = 0;
	struct snd_soc_codec *codec = codec_dai->codec;
	struct sunxi_codec *sunxi_internal_codec = snd_soc_codec_get_drvdata(codec);

	switch (codec_dai->id) {
		case 1:
			AIF_CLK_CTRL = SUNXI_AIF1_CLK_CTRL;
			if (sunxi_internal_codec->aif1_lrlk_div == 0)
				aif1_lrlk_div = 64;
			else
				aif1_lrlk_div = sunxi_internal_codec->aif1_lrlk_div;
			break;
		case 2:
			AIF_CLK_CTRL = SUNXI_AIF2_CLK_CTRL;
			if (sunxi_internal_codec->aif2_lrlk_div == 0)
				aif1_lrlk_div = 64;
			else
				aif1_lrlk_div = sunxi_internal_codec->aif2_lrlk_div;
			break;
		default:
			return -EINVAL;
	}

	/* FIXME make up the codec_aif1_lrck factor
	 * adjust for more working scene
	 */
	switch (aif1_lrlk_div) {
	case	16:
		bclk_div_factor = 4;
		break;
	case	32:
		bclk_div_factor = 2;
		break;
	case	64:
		bclk_div_factor = 0;
		break;
	case	128:
		bclk_div_factor = -2;
		break;
	case	256:
		bclk_div_factor = -4;
		break;
	default:
		pr_err("invalid lrlk_div setting in sysconfig!\n");
		return -EINVAL;
	}

	for (i = 0; i < ARRAY_SIZE(codec_aif1_lrck); i++) {
		if (codec_aif1_lrck[i].aif1_lrlk_div == aif1_lrlk_div) {
			snd_soc_update_bits(codec, AIF_CLK_CTRL, (0x7<<AIF1_LRCK_DIV), ((codec_aif1_lrck[i].aif1_lrlk_bit)<<AIF1_LRCK_DIV));
			break;
		}
	}

	for (i = 0; i < ARRAY_SIZE(codec_aif1_fs); i++) {
		if (codec_aif1_fs[i].samplerate ==  params_rate(params)) {
			snd_soc_update_bits(codec, SUNXI_SYS_SR_CTRL, (0xf<<AIF1_FS), ((codec_aif1_fs[i].aif1_srbit)<<AIF1_FS));
			snd_soc_update_bits(codec, SUNXI_SYS_SR_CTRL, (0xf<<AIF2_FS), ((codec_aif1_fs[i].aif1_srbit)<<AIF2_FS));
			bclk_div_factor += codec_aif1_fs[i].aif1_bclk_div;
			snd_soc_update_bits(codec, AIF_CLK_CTRL,
						(0xf<<AIF1_BCLK_DIV),
				((bclk_div_factor)<<AIF1_BCLK_DIV));
			break;
		}
	}
	switch (params_format(params)) {
		case SNDRV_PCM_FORMAT_S24_LE:
		case SNDRV_PCM_FORMAT_S32_LE:
			aif1_word_size = 24;
		break;
		case SNDRV_PCM_FORMAT_S16_LE:
		default:
			aif1_word_size = 16;
		break;
	}

	if(params_channels(params) == 1 && (AIF_CLK_CTRL == SUNXI_AIF2_CLK_CTRL))
		snd_soc_update_bits(codec, AIF_CLK_CTRL, (0x1<<DSP_MONO_PCM), (0x1<<DSP_MONO_PCM));
	else
		snd_soc_update_bits(codec, AIF_CLK_CTRL, (0x1<<DSP_MONO_PCM), (0x0<<DSP_MONO_PCM));

	for (i = 0; i < ARRAY_SIZE(codec_aif1_wsize); i++) {
		if (codec_aif1_wsize[i].aif1_wsize_val == aif1_word_size) {
			snd_soc_update_bits(codec, AIF_CLK_CTRL, (0x3<<AIF1_WORD_SIZ), ((codec_aif1_wsize[i].aif1_wsize_bit)<<AIF1_WORD_SIZ));
			break;
		}
	}
	return 0;
}

static int codec_set_dai_sysclk(struct snd_soc_dai *codec_dai,
				  int clk_id, unsigned int freq, int dir)
{
	struct snd_soc_codec *codec = codec_dai->codec;

	switch (clk_id) {
		case AIF1_CLK:
			/*system clk from aif1*/
			snd_soc_update_bits(codec, SUNXI_SYSCLK_CTL, (0x1<<SYSCLK_SRC), (0x0<<SYSCLK_SRC));
			break;
		case AIF2_CLK:
			/*system clk from aif2*/
			snd_soc_update_bits(codec, SUNXI_SYSCLK_CTL, (0x1<<SYSCLK_SRC), (0x1<<SYSCLK_SRC));
			break;
		default:
			return -EINVAL;
	}

	return 0;
}

static int codec_set_dai_fmt(struct snd_soc_dai *codec_dai,
			       unsigned int fmt)
{
	int reg_val;
	int AIF_CLK_CTRL = 0;
	struct snd_soc_codec *codec = codec_dai->codec;

	switch (codec_dai->id) {
	case 1:
		AIF_CLK_CTRL = SUNXI_AIF1_CLK_CTRL;
		break;
	case 2:
		AIF_CLK_CTRL = SUNXI_AIF2_CLK_CTRL;
		break;
	default:
		return -EINVAL;
	}

	/*
	* 	master or slave selection
	*	0 = Master mode
	*	1 = Slave mode
	*/
	reg_val = snd_soc_read(codec, AIF_CLK_CTRL);
	reg_val &=~(0x1<<AIF1_MSTR_MOD);
	switch (fmt & SND_SOC_DAIFMT_MASTER_MASK) {
		case SND_SOC_DAIFMT_CBM_CFM:   /* codec clk & frm master, ap is slave*/
			reg_val |= (0x0<<AIF1_MSTR_MOD);
			break;
		case SND_SOC_DAIFMT_CBS_CFS:   /* codec clk & frm slave,ap is master*/
			reg_val |= (0x1<<AIF1_MSTR_MOD);
			break;
		default:
			pr_err("unknwon master/slave format\n");
			return -EINVAL;
	}
	snd_soc_write(codec, AIF_CLK_CTRL, reg_val);

	/* i2s mode selection */
	reg_val = snd_soc_read(codec, AIF_CLK_CTRL);
	reg_val&=~(3<<AIF1_DATA_FMT);
	switch (fmt & SND_SOC_DAIFMT_FORMAT_MASK) {
		case SND_SOC_DAIFMT_I2S:        /* I2S1 mode */
			reg_val |= (0x0<<AIF1_DATA_FMT);
			break;
		case SND_SOC_DAIFMT_RIGHT_J:    /* Right Justified mode */
			reg_val |= (0x2<<AIF1_DATA_FMT);
			break;
		case SND_SOC_DAIFMT_LEFT_J:     /* Left Justified mode */
			reg_val |= (0x1<<AIF1_DATA_FMT);
			break;
		case SND_SOC_DAIFMT_DSP_A:      /* L reg_val msb after FRM LRC */
			reg_val |= (0x3<<AIF1_DATA_FMT);
			break;
		default:
			pr_err("%s, line:%d\n", __func__, __LINE__);
			return -EINVAL;
	}
	snd_soc_write(codec, AIF_CLK_CTRL, reg_val);

	/* DAI signal inversions */
	reg_val = snd_soc_read(codec, AIF_CLK_CTRL);
	switch (fmt & SND_SOC_DAIFMT_INV_MASK) {
		case SND_SOC_DAIFMT_NB_NF:     /* normal bit clock + nor frame */
			reg_val &= ~(0x1<<AIF1_LRCK_INV);
			reg_val &= ~(0x1<<AIF1_BCLK_INV);
			break;
		case SND_SOC_DAIFMT_NB_IF:     /* normal bclk + inv frm */
			reg_val |= (0x1<<AIF1_LRCK_INV);
			reg_val &= ~(0x1<<AIF1_BCLK_INV);
			break;
		case SND_SOC_DAIFMT_IB_NF:     /* invert bclk + nor frm */
			reg_val &= ~(0x1<<AIF1_LRCK_INV);
			reg_val |= (0x1<<AIF1_BCLK_INV);
			break;
		case SND_SOC_DAIFMT_IB_IF:     /* invert bclk + inv frm */
			reg_val |= (0x1<<AIF1_LRCK_INV);
			reg_val |= (0x1<<AIF1_BCLK_INV);
			break;
	}
	snd_soc_write(codec, AIF_CLK_CTRL, reg_val);

	return 0;
}

static int codec_set_fll(struct snd_soc_dai *codec_dai, int pll_id, int source,
									unsigned int freq_in, unsigned int freq_out)
{
	struct snd_soc_codec *codec = codec_dai->codec;

	if (!freq_out)
		return 0;
	if ((freq_in < 128000) || (freq_in > 24576000)) {
		return -EINVAL;
	} else if ((freq_in == 24576000) || (freq_in == 22579200)) {
		switch (pll_id) {
			case PLLCLK:
				/*select aif1/aif2 clk source from pll*/
				snd_soc_update_bits(codec, SUNXI_SYSCLK_CTL, (0x3<<AIF1CLK_SRC), (0x3<<AIF1CLK_SRC));
				snd_soc_update_bits(codec, SUNXI_SYSCLK_CTL, (0x3<<AIF2CLK_SRC), (0x3<<AIF2CLK_SRC));
				break;
			case MCLK:
				snd_soc_update_bits(codec, SUNXI_SYSCLK_CTL, (0x3<<AIF1CLK_SRC), (0x0<<AIF1CLK_SRC));
				snd_soc_update_bits(codec, SUNXI_SYSCLK_CTL, (0x3<<AIF2CLK_SRC), (0x0<<AIF2CLK_SRC));
			default:
				return -EINVAL;
		}
		return 0;
	}

	return 0;
}

static int codec_aif3_set_dai_fmt(struct snd_soc_dai *codec_dai,
			       unsigned int fmt)
{
	int reg_val;
	struct snd_soc_codec *codec = codec_dai->codec;

	/* DAI signal inversions */
	reg_val = snd_soc_read(codec, SUNXI_AIF3_CLK_CTRL);
	switch(fmt & SND_SOC_DAIFMT_INV_MASK){
		case SND_SOC_DAIFMT_NB_NF:     /* normal bit clock + nor frame */
			reg_val &= ~(0x1<<AIF3_LRCK_INV);
			reg_val &= ~(0x1<<AIF3_BCLK_INV);
			break;
		case SND_SOC_DAIFMT_NB_IF:     /* normal bclk + inv frm */
			reg_val |= (0x1<<AIF3_LRCK_INV);
			reg_val &= ~(0x1<<AIF3_BCLK_INV);
			break;
		case SND_SOC_DAIFMT_IB_NF:     /* invert bclk + nor frm */
			reg_val &= ~(0x1<<AIF3_LRCK_INV);
			reg_val |= (0x1<<AIF3_BCLK_INV);
			break;
		case SND_SOC_DAIFMT_IB_IF:     /* invert bclk + inv frm */
			reg_val |= (0x1<<AIF3_LRCK_INV);
			reg_val |= (0x1<<AIF3_BCLK_INV);
			break;
	}
	snd_soc_write(codec, SUNXI_AIF3_CLK_CTRL, reg_val);

	return 0;
}

static int codec_aif3_hw_params(struct snd_pcm_substream *substream,
	struct snd_pcm_hw_params *params,
	struct snd_soc_dai *codec_dai)
{
	int aif3_word_size = 0;
	int aif3_size =0;
	struct snd_soc_codec *codec = codec_dai->codec;

	/*0x2c0 config aif3clk from aif2clk*/
	snd_soc_update_bits(codec, SUNXI_AIF3_CLK_CTRL, (0x3<<AIF3_CLOC_SRC), (0x1<<AIF3_CLOC_SRC));
	switch (params_format(params)) {
		case SNDRV_PCM_FORMAT_S24_LE:
			aif3_word_size = 24;
			aif3_size = 3;
			break;
		case SNDRV_PCM_FORMAT_S16_LE:
		default:
			aif3_word_size = 16;
			aif3_size = 1;
			break;
	}
	snd_soc_update_bits(codec, SUNXI_AIF3_CLK_CTRL, (0x3<<AIF3_WORD_SIZ), aif3_size<<AIF3_WORD_SIZ);

	return 0;
}

static int codec_set_bias_level(struct snd_soc_codec *codec,
				      enum snd_soc_bias_level level)
{
	switch (level) {
	case SND_SOC_BIAS_ON:
		pr_debug("%s,line:%d, SND_SOC_BIAS_ON\n", __func__, __LINE__);
		break;
	case SND_SOC_BIAS_PREPARE:
		pr_debug("%s,line:%d, SND_SOC_BIAS_PREPARE\n", __func__, __LINE__);
		break;
	case SND_SOC_BIAS_STANDBY:
		/*on*/
		//switch_hw_config(codec);
		pr_debug("%s,line:%d, SND_SOC_BIAS_STANDBY\n", __func__, __LINE__);
		break;
	case SND_SOC_BIAS_OFF:
		/*off*/
		pr_debug("%s,line:%d, SND_SOC_BIAS_OFF\n", __func__, __LINE__);
		break;
	}
	codec->dapm.bias_level = level;

	return 0;
}

static const struct snd_soc_dai_ops codec_aif1_dai_ops = {
	.startup	= codec_start,
	.set_sysclk	= codec_set_dai_sysclk,
	.set_fmt	= codec_set_dai_fmt,
	.hw_params	= codec_hw_params,
	.shutdown	= codec_aif_shutdown,
	.digital_mute	= codec_aif_mute,
	.set_pll	= codec_set_fll,
};

static const struct snd_soc_dai_ops codec_aif2_dai_ops = {
	.set_sysclk	= codec_set_dai_sysclk,
	.set_fmt	= codec_set_dai_fmt,
	.hw_params	= codec_hw_params,
	//.shutdown	= codec_aif_shutdown,
	.set_pll	= codec_set_fll,
};

static const struct snd_soc_dai_ops codec_aif3_dai_ops = {
	.hw_params	= codec_aif3_hw_params,
	.set_fmt	= codec_aif3_set_dai_fmt,
};

static struct snd_soc_dai_driver codec_dai[] = {
	{
		.name = "codec-aif1",
		.id = 1,
		.playback = {
			.stream_name = "AIF1 Playback",
			.channels_min = 1,
			.channels_max = 2,
			.rates = codec_RATES,
			.formats = codec_FORMATS,
		},
		.capture = {
			.stream_name = "AIF1 Capture",
			.channels_min = 1,
			.channels_max = 2,
			.rates = codec_RATES,
			.formats = codec_FORMATS,
		 },
		.ops = &codec_aif1_dai_ops,
	},
	{
		.name = "codec-aif2",
		.id = 2,
		.playback = {
			.stream_name = "AIF2 Playback",
			.channels_min = 1,
			.channels_max = 2,
			.rates = codec_RATES,
			.formats = codec_FORMATS,
		},
		.capture = {
			.stream_name = "AIF2 Capture",
			.channels_min = 1,
			.channels_max = 2,
			.rates = codec_RATES,
			.formats = codec_FORMATS,
		},
		.ops = &codec_aif2_dai_ops,
	},
	{
		.name = "codec-aif3",
		.id = 3,
		.playback = {
			.stream_name = "AIF3 Playback",
			.channels_min = 1,
			.channels_max = 1,
			.rates = codec_RATES,
			.formats = codec_FORMATS,
		},
		.capture = {
			.stream_name = "AIF3 Capture",
			.channels_min = 1,
			.channels_max = 1,
			.rates = codec_RATES,
			.formats = codec_FORMATS,
		 },
		.ops = &codec_aif3_dai_ops,
	}
};

static int codec_soc_probe(struct snd_soc_codec *codec)
{
	int ret = 0;
	struct snd_soc_dapm_context *dapm = &codec->dapm;
	struct sunxi_codec *sunxi_internal_codec = snd_soc_codec_get_drvdata(codec);

	sunxi_internal_codec->codec = codec;
	sunxi_internal_codec->dac_enable = 0;
	sunxi_internal_codec->adc_enable = 0;
	sunxi_internal_codec->aif1_clken = 0;
	sunxi_internal_codec->aif2_clken = 0;
	sunxi_internal_codec->aif3_clken = 0;
	mutex_init(&sunxi_internal_codec->dac_mutex);
	mutex_init(&sunxi_internal_codec->adc_mutex);
	mutex_init(&sunxi_internal_codec->aifclk_mutex);
	/* Add virtual switch */
	ret = snd_soc_add_codec_controls(codec, sunxi_codec_controls,
					ARRAY_SIZE(sunxi_codec_controls));
	if (ret) {
		pr_err("[audio-codec] Failed to register audio mode control, "
				"will continue without it.\n");
	}
	snd_soc_dapm_new_controls(dapm, ac_dapm_widgets, ARRAY_SIZE(ac_dapm_widgets));
 	snd_soc_dapm_add_routes(dapm, ac_dapm_routes, ARRAY_SIZE(ac_dapm_routes));
	codec_init(sunxi_internal_codec);

	return 0;
}

int audio_gpio_iodisable(u32 gpio){
	char pin_name[8];
	u32 config,ret;
	sunxi_gpio_to_name(gpio, pin_name);
	config = (((7) << 16) | (0 & 0xFFFF));
	ret = pin_config_set(SUNXI_PINCTRL, pin_name, config);
	return ret;
}

static int codec_suspend(struct snd_soc_codec *codec)
{
	int ret = 0;
	struct sunxi_codec *sunxi_internal_codec = snd_soc_codec_get_drvdata(codec);
	pr_debug("[audio codec]:suspend start.\n");

	if (sunxi_internal_codec->aif_config.aif3config) {
		ret = pinctrl_select_state(sunxi_internal_codec->pinctrl, sunxi_internal_codec->aif3sleep_pinstate);
		if (ret) {
			pr_warn("[audio-codec]select aif3-sleep state failed\n");
			return ret;
		}
	}
	if (sunxi_internal_codec->aif_config.aif2config) {
		ret = pinctrl_select_state(sunxi_internal_codec->pinctrl, sunxi_internal_codec->aif2sleep_pinstate);
		if (ret) {
			pr_warn("[audio-codec]select aif2-sleep state failed\n");
			return ret;
		}
	}

	if (sunxi_internal_codec->aif_config.aif2config || sunxi_internal_codec->aif_config.aif3config){
		devm_pinctrl_put(sunxi_internal_codec->pinctrl);
		sunxi_internal_codec->pinctrl = NULL;
		sunxi_internal_codec->aif3_pinstate = NULL;
		sunxi_internal_codec->aif2_pinstate = NULL;
		sunxi_internal_codec->aif3sleep_pinstate = NULL;
		sunxi_internal_codec->aif2sleep_pinstate = NULL;
	}
	if (spk_gpio.cfg) {
		audio_gpio_iodisable(spk_gpio.gpio);
	}

	if (sunxi_internal_codec->vol_supply.cpvdd){
		regulator_disable(sunxi_internal_codec->vol_supply.cpvdd);
	}

	if (sunxi_internal_codec->vol_supply.avcc) {
		regulator_disable(sunxi_internal_codec->vol_supply.avcc);
	}

	pr_debug("[audio codec]:suspend end..\n");

	return 0;
}

static int codec_resume(struct snd_soc_codec *codec)
{
	int ret ;
	struct sunxi_codec *sunxi_internal_codec = snd_soc_codec_get_drvdata(codec);

	pr_debug("[audio codec]:resume start\n");
	if (sunxi_internal_codec->vol_supply.cpvdd){
		ret = regulator_enable(sunxi_internal_codec->vol_supply.cpvdd);
		if (ret) {
			pr_err("[%s]: cpvdd:regulator_enable() failed!\n",__func__);
		}
	}

	if (sunxi_internal_codec->vol_supply.avcc) {
		ret = regulator_enable(sunxi_internal_codec->vol_supply.avcc);
		if (ret) {
			pr_err("[%s]: avcc:regulator_enable() failed!\n",__func__);
		}
	}

	codec_init(sunxi_internal_codec);
	if (spk_gpio.cfg) {
		gpio_direction_output(spk_gpio.gpio, 1);
		gpio_set_value(spk_gpio.gpio, 0);
	}
	pr_debug("[audio codec]:resume end..\n");

	return 0;
}

/* power down chip */
static int codec_soc_remove(struct snd_soc_codec *codec)
{
	return 0;
}

static unsigned int codec_read(struct snd_soc_codec *codec,
					  unsigned int reg)
{
	struct sunxi_codec *sunxi_internal_codec = snd_soc_codec_get_drvdata(codec);

	if (reg <= 0x1e) {
		/*analog reg*/
		return read_prcm_wvalue(reg,sunxi_internal_codec->codec_abase);
	} else {
		/*digital reg*/
		return codec_rdreg(sunxi_internal_codec->codec_dbase + reg);
	}
}

static int codec_write(struct snd_soc_codec *codec,
				  unsigned int reg, unsigned int value)
{
	struct sunxi_codec *sunxi_internal_codec = snd_soc_codec_get_drvdata(codec);

	if (reg <= 0x1e) {
		/*analog reg*/
		write_prcm_wvalue(reg, value,sunxi_internal_codec->codec_abase);
	} else {
		/*digital reg*/
		codec_wrreg(sunxi_internal_codec->codec_dbase + reg, value);
	}
	return 0;
}

static struct snd_soc_codec_driver soc_codec_dev_codec = {
	.probe 	 = codec_soc_probe,
	.remove  = codec_soc_remove,
	.suspend = codec_suspend,
	.resume  = codec_resume,
	.set_bias_level = codec_set_bias_level,
	.read 	 = codec_read,
	.write 	 = codec_write,
	.ignore_pmdown_time = 1,
};

static ssize_t show_audio_reg(struct device *dev, struct device_attribute *attr,
		char *buf)
{
	int count = 0;
	int i = 0;
	int reg_group =0;

	count += sprintf(buf, "dump audio reg:\n");

	while (reg_labels[i].name != NULL){
		if (reg_labels[i].value == 0){
			reg_group++;
		}
		if (reg_group == 1){
			count +=sprintf(buf + count, "%s 0x%p: 0x%x\n", reg_labels[i].name,
							(codec_digitaladress + reg_labels[i].value),
							readl(codec_digitaladress + reg_labels[i].value) );
		} else 	if (reg_group == 2){
			count +=sprintf(buf + count, "%s 0x%x: 0x%x\n", reg_labels[i].name,
							(reg_labels[i].value),
						        read_prcm_wvalue(reg_labels[i].value,codec_analogadress) );
		}
		i++;
	}

	return count;
}

/* ex:
*param 1: 0 read;1 write
*param 2: 1 digital reg; 2 analog reg
*param 3: reg value;
*param 4: write value;
	read:
		echo 0,1,0x00> audio_reg
   		echo 0,2,0x00> audio_reg
	write:
		echo 1,1,0x00,0xa > audio_reg
		echo 1,2,0x00,0xff > audio_reg
*/
static ssize_t store_audio_reg(struct device *dev, struct device_attribute *attr,
		const char *buf, size_t count)
{
	int ret;
	int rw_flag;
	int reg_val_read;
	int input_reg_val =0;
	int input_reg_group =0;
	int input_reg_offset =0;

	ret = sscanf(buf, "%d,%d,0x%x,0x%x", &rw_flag,&input_reg_group, &input_reg_offset, &input_reg_val);
	printk("ret:%d, reg_group:%d, reg_offset:%d, reg_val:0x%x\n", ret, input_reg_group, input_reg_offset, input_reg_val);

	if (!(input_reg_group ==1 || input_reg_group ==2)){
		pr_err("not exist reg group\n");
		ret = count;
		goto out;
	}
	if (!(rw_flag ==1 || rw_flag ==0)){
		pr_err("not rw_flag\n");
		ret = count;
		goto out;
	}
	if (input_reg_group == 1){
		if (rw_flag){
			writel(input_reg_val, codec_digitaladress + input_reg_offset);
		}else{
			reg_val_read = readl(codec_digitaladress + input_reg_offset);
			printk("\n\n Reg[0x%x] : 0x%x\n\n",input_reg_offset,reg_val_read);
		}
	} else if (input_reg_group == 2){
		if(rw_flag) {
			write_prcm_wvalue(input_reg_offset, input_reg_val & 0xff,codec_analogadress);
		}else{
			 reg_val_read = read_prcm_wvalue(input_reg_offset,codec_analogadress);
			 printk("\n\n Reg[0x%x] : 0x%x\n\n",input_reg_offset,reg_val_read);
		}
	}

	ret = count;

out:
	return ret;
}

static DEVICE_ATTR(audio_reg, 0644, show_audio_reg, store_audio_reg);

static struct attribute *audio_debug_attrs[] = {
	&dev_attr_audio_reg.attr,
	NULL,
};

static struct attribute_group audio_debug_attr_group = {
	.name   = "audio_reg_debug",
	.attrs  = audio_debug_attrs,
};
static const struct of_device_id sunxi_codec_of_match[] = {
	{ .compatible = "allwinner,sunxi-internal-codec", },
	{},
};

static int sunxi_internal_codec_probe(struct platform_device *pdev)
{
	s32 ret = 0;
	u32 temp_val;
	struct gpio_config config;
	const struct of_device_id *device;
	struct sunxi_codec *sunxi_internal_codec;
	struct device_node *node = pdev->dev.of_node;

	if (!node) {
		dev_err(&pdev->dev,
			"can not get dt node for this device.\n");
		ret = -EINVAL;
		goto err0;
	}
	sunxi_internal_codec = devm_kzalloc(&pdev->dev, sizeof(struct sunxi_codec), GFP_KERNEL);
	if (!sunxi_internal_codec) {
		dev_err(&pdev->dev, "Can't allocate sunxi_codec\n");
		ret = -ENOMEM;
		goto err0;
	}
	dev_set_drvdata(&pdev->dev, sunxi_internal_codec);
	device = of_match_device(sunxi_codec_of_match, &pdev->dev);
	if (!device) {
		ret = -ENODEV;
		goto err1;
	}

	/*voltage*/
	sunxi_internal_codec->vol_supply.cpvdd =  regulator_get(NULL, "vcc-cpvdd");
<<<<<<< HEAD
	if (!sunxi_internal_codec->vol_supply.cpvdd || IS_ERR(sunxi_internal_codec->vol_supply.cpvdd)) {
=======
	if (!sunxi_internal_codec->vol_supply.cpvdd) {
>>>>>>> ff03e2ea
		pr_err("get audio cpvdd failed\n");
		ret = -EFAULT;
		goto err1;
	}else{
		ret = regulator_enable(sunxi_internal_codec->vol_supply.cpvdd);
		if (ret) {
			pr_err("[%s]: cpvdd:regulator_enable() failed!\n",__func__);
			goto err1;
		}
	}

	sunxi_internal_codec->vol_supply.avcc = regulator_get(NULL, "vcc-avcc");
	if (!sunxi_internal_codec->vol_supply.avcc) {
		pr_err("[%s]:get audio avcc failed\n",__func__);
		ret = -EFAULT;
		goto err1;
	}else{
		ret = regulator_enable(sunxi_internal_codec->vol_supply.avcc);
		if (ret) {
			pr_err("[%s]: avcc:regulator_enable() failed!\n",__func__);
			goto err1;
		}
	}

	sunxi_internal_codec->codec_abase = NULL;
	sunxi_internal_codec->codec_dbase = NULL;
	sunxi_internal_codec->codec_dbase = of_iomap(node, 0);
	if (NULL == sunxi_internal_codec->codec_dbase) {
		pr_err("[audio-codec]Can't map codec digital registers\n");
	} else {
		codec_digitaladress = sunxi_internal_codec->codec_dbase;
	}
	sunxi_internal_codec->codec_abase = of_iomap(node, 1);
	if (NULL == sunxi_internal_codec->codec_abase) {
		pr_err("[audio-codec]Can't map codec analog registers\n");
	} else {
		codec_analogadress = sunxi_internal_codec->codec_abase;
	}
	sunxi_internal_codec->srcclk = of_clk_get(node, 0);
	if (IS_ERR(sunxi_internal_codec->srcclk)){
		dev_err(&pdev->dev, "[audio-codec]Can't get src clocks\n");
		ret = PTR_ERR(sunxi_internal_codec->srcclk);
		goto err1;
	}
	/*initial speaker gpio */
	spk_gpio.gpio = of_get_named_gpio_flags(node, "gpio-spk", 0, (enum of_gpio_flags *)&config);
	if (!gpio_is_valid(spk_gpio.gpio)) {
		pr_err("failed to get gpio-spk gpio from dts,spk_gpio:%d\n",spk_gpio.gpio);
		spk_gpio.cfg = 0;
	} else {
		ret = devm_gpio_request(&pdev->dev, spk_gpio.gpio, "SPK");
		if (ret) {
			spk_gpio.cfg = 0;
			pr_err("failed to request gpio-spk gpio\n");
			goto err1;
		} else {
			spk_gpio.cfg = 1;
			gpio_direction_output(spk_gpio.gpio, 1);
			gpio_set_value(spk_gpio.gpio, 0);
		}
	}

	ret = of_property_read_u32(node, "headphonevol",&temp_val);
	if (ret < 0) {
		pr_err("[audio-codec]headphonevol configurations missing or invalid.\n");
		ret = -EINVAL;
		goto err1;
	} else {
		sunxi_internal_codec->gain_config.headphonevol = temp_val;
	}
	ret = of_property_read_u32(node, "spkervol",&temp_val);
	if (ret < 0) {
		pr_err("[audio-codec]spkervol configurations missing or invalid.\n");
		ret = -EINVAL;
		goto err1;
	} else {
		sunxi_internal_codec->gain_config.spkervol = temp_val;
	}

	ret = of_property_read_u32(node, "earpiecevol",&temp_val);
	if (ret < 0) {
		pr_err("[audio-codec]earpiecevol configurations missing or invalid.\n");
		ret = -EINVAL;
		goto err1;
	} else {
		sunxi_internal_codec->gain_config.earpiecevol = temp_val;
	}

	ret = of_property_read_u32(node, "maingain",&temp_val);
	if (ret < 0) {
		pr_err("[audio-codec]maingain configurations missing or invalid.\n");
		ret = -EINVAL;
		goto err1;
	} else {
		sunxi_internal_codec->gain_config.maingain = temp_val;
	}

	ret = of_property_read_u32(node, "headsetmicgain",&temp_val);
	if (ret < 0) {
		pr_err("[audio-codec]headsetmicgain configurations missing or invalid.\n");
		ret = -EINVAL;
		goto err1;
	} else {
		sunxi_internal_codec->gain_config.headsetmicgain = temp_val;
	}

	ret = of_property_read_u32(node, "adcagc_cfg",&temp_val);
	if (ret < 0) {
		pr_err("[audio-codec]adcagc_cfg configurations missing or invalid.\n");
		ret = -EINVAL;
		goto err1;
	} else {
		sunxi_internal_codec->hwconfig.adcagc_cfg = temp_val;
	}

	ret = of_property_read_u32(node, "adcdrc_cfg",&temp_val);
	if (ret < 0) {
		pr_err("[audio-codec]adcdrc_cfg configurations missing or invalid.\n");
		ret = -EINVAL;
		goto err1;
	} else {
		sunxi_internal_codec->hwconfig.adcdrc_cfg = temp_val;
	}

	ret = of_property_read_u32(node, "adchpf_cfg",&temp_val);
	if (ret < 0) {
		pr_err("[audio-codec]adchpf_cfg configurations missing or invalid.\n");
		ret = -EINVAL;
		goto err1;
	} else {
		sunxi_internal_codec->hwconfig.adchpf_cfg = temp_val;
	}

	ret = of_property_read_u32(node, "dacdrc_cfg",&temp_val);
	if (ret < 0) {
		pr_err("[audio-codec]dacdrc_cfg configurations missing or invalid.\n");
		ret = -EINVAL;
		goto err1;
	} else {
		sunxi_internal_codec->hwconfig.dacdrc_cfg = temp_val;
	}

	ret = of_property_read_u32(node, "dachpf_cfg",&temp_val);
	if (ret < 0) {
		pr_err("[audio-codec]dachpf_cfg configurations missing or invalid.\n");
		ret = -EINVAL;
		goto err1;
	} else {
		sunxi_internal_codec->hwconfig.dachpf_cfg = temp_val;
	}

	ret = of_property_read_u32(node, "aif2config",&temp_val);
	if (ret < 0) {
		pr_err("[audio-codec]aif2config configurations missing or invalid.\n");
		ret = -EINVAL;
		goto err1;
	} else {
		sunxi_internal_codec->aif_config.aif2config = temp_val;
	}

	ret = of_property_read_u32(node, "aif3config",&temp_val);
	if (ret < 0) {
		pr_err("[audio-codec]aif3config configurations missing or invalid.\n");
		ret = -EINVAL;
		goto err1;
	} else {
		sunxi_internal_codec->aif_config.aif3config = temp_val;
	}

	ret = of_property_read_u32(node, "aif1_lrlk_div",&temp_val);
	if (ret < 0) {
		pr_err("[audio-codec]aif1_lrlk_div configurations missing or invalid.\n");
		ret = -EINVAL;
		goto err1;
	} else {
		sunxi_internal_codec->aif1_lrlk_div = temp_val;
	}
	ret = of_property_read_u32(node, "aif2_lrlk_div",&temp_val);
	if (ret < 0) {
		pr_err("[audio-codec]aif2_lrlk_div configurations missing or invalid.\n");
		ret = -EINVAL;
		goto err1;
	} else {
		sunxi_internal_codec->aif2_lrlk_div = temp_val;
	}

	ret = of_property_read_u32(node, "pa_sleep_time",&temp_val);
	if (ret < 0) {
		pr_err("[audio-codec]pa_sleep_time configurations missing or invalid.\n");
		ret = -EINVAL;
		goto err1;
	} else {
		sunxi_internal_codec->pa_sleep_time = temp_val;
	}
	    ret = of_property_read_u32(node, "dac_digital_vol",&temp_val);
                if (ret < 0) {
                    pr_err("[audio-codec]dac_digital_vol configurations missing or invalid.\n");
                    ret = -EINVAL;
                    goto err1;
                } else {
                     sunxi_internal_codec->gain_config.dac_digital_vol = temp_val;
                }

	ret = of_property_read_u32(node, "dac_digital_vol",&temp_val);
	if (ret < 0) {
		pr_err("[audio-codec]dac_digital_vol configurations missing or invalid.\n");
		ret = -EINVAL;
		goto err1;
	} else {
		sunxi_internal_codec->gain_config.dac_digital_vol = temp_val;
	}

	pr_debug("headphonevol:%d,spkervol:%d, earpiecevol:%d maingain:%d headsetmicgain:%d \
			adcagc_cfg:%d, adcdrc_cfg:%d, adchpf_cfg:%d, dacdrc_cfg:%d \
			dachpf_cfg:%d,aif2config:%d,aif3config:%d,aif1_lrlk_div:%d,aif2_lrlk_div:%d,pa_sleep_time:%d,dac_digital_vol:%d\n",
		sunxi_internal_codec->gain_config.headphonevol,
		sunxi_internal_codec->gain_config.spkervol,
		sunxi_internal_codec->gain_config.earpiecevol,
		sunxi_internal_codec->gain_config.maingain,
		sunxi_internal_codec->gain_config.headsetmicgain,
		sunxi_internal_codec->hwconfig.adcagc_cfg,
		sunxi_internal_codec->hwconfig.adcdrc_cfg,
		sunxi_internal_codec->hwconfig.adchpf_cfg,
		sunxi_internal_codec->hwconfig.dacdrc_cfg,
		sunxi_internal_codec->hwconfig.dachpf_cfg,
		sunxi_internal_codec->aif_config.aif2config,
		sunxi_internal_codec->aif_config.aif3config,
		sunxi_internal_codec->aif1_lrlk_div,
		sunxi_internal_codec->aif2_lrlk_div,
		sunxi_internal_codec->pa_sleep_time,
		sunxi_internal_codec->gain_config.dac_digital_vol
	);

	snd_soc_register_codec(&pdev->dev, &soc_codec_dev_codec, codec_dai, ARRAY_SIZE(codec_dai));

	ret  = sysfs_create_group(&pdev->dev.kobj, &audio_debug_attr_group);
	if (ret){
		pr_err("[audio-codec]failed to create attr group\n");
	}
	return 0;

err1:
	devm_kfree(&pdev->dev, sunxi_internal_codec);
err0:
	return ret;
}

static int __exit sunxi_internal_codec_remove(struct platform_device *pdev)
{
	sysfs_remove_group(&pdev->dev.kobj, &audio_debug_attr_group);
	snd_soc_unregister_codec(&pdev->dev);
	return 0;
}

static void sunxi_internal_codec_shutdown(struct platform_device *pdev)
{
	struct sunxi_codec * sunxi_internal_codec = dev_get_drvdata(&pdev->dev);

	snd_soc_update_bits(sunxi_internal_codec->codec, HP_CTRL, (0x1<<HPPA_EN), (0x0<<HPPA_EN));
	snd_soc_update_bits(sunxi_internal_codec->codec, MIX_DAC_CTRL, (0x3<<LHPPAMUTE), (0x0<<LHPPAMUTE));
	snd_soc_update_bits(sunxi_internal_codec->codec, JACK_MIC_CTRL, (0x1<<HMICBIASEN), (0x0<<HMICBIASEN));
	if (sunxi_internal_codec->hp_en)
		clk_disable_unprepare(sunxi_internal_codec->hp_en);
	if (spk_gpio.cfg)
		gpio_set_value(spk_gpio.gpio, 0);
}

static struct platform_driver sunxi_internal_codec_driver = {
	.driver = {
		.name = DRV_NAME,
		.owner = THIS_MODULE,
		.of_match_table = sunxi_codec_of_match,
	},
	.probe = sunxi_internal_codec_probe,
	.remove = __exit_p(sunxi_internal_codec_remove),
	.shutdown = sunxi_internal_codec_shutdown,
};

module_platform_driver(sunxi_internal_codec_driver);

MODULE_DESCRIPTION("codec ALSA soc codec driver");
MODULE_AUTHOR("huanxin<huanxin@allwinnertech.com>");
MODULE_LICENSE("GPL");
MODULE_ALIAS("platform:sunxi-pcm-codec");
<|MERGE_RESOLUTION|>--- conflicted
+++ resolved
@@ -2304,11 +2304,7 @@
 
 	/*voltage*/
 	sunxi_internal_codec->vol_supply.cpvdd =  regulator_get(NULL, "vcc-cpvdd");
-<<<<<<< HEAD
 	if (!sunxi_internal_codec->vol_supply.cpvdd || IS_ERR(sunxi_internal_codec->vol_supply.cpvdd)) {
-=======
-	if (!sunxi_internal_codec->vol_supply.cpvdd) {
->>>>>>> ff03e2ea
 		pr_err("get audio cpvdd failed\n");
 		ret = -EFAULT;
 		goto err1;
