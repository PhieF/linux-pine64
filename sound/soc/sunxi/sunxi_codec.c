--- conflicted
+++ resolved
@@ -2282,11 +2282,7 @@
 
 	/*voltage*/
 	sunxi_internal_codec->vol_supply.cpvdd =  regulator_get(NULL, "vcc-cpvdd");
-<<<<<<< HEAD
 	if (!sunxi_internal_codec->vol_supply.cpvdd || IS_ERR(sunxi_internal_codec->vol_supply.cpvdd)) {
-=======
-	if (IS_ERR(sunxi_internal_codec->vol_supply.cpvdd)) {
->>>>>>> fcfa16d9
 		pr_err("get audio cpvdd failed\n");
 		ret = -EFAULT;
 		goto err1;
