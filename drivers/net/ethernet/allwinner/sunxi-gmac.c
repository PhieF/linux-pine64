/*******************************************************************************
 * Copyright © 2012-2015, Shuge
 *		Author: Sugar <shugeLinux@gmail.com>
 *
 * This file is provided under a dual BSD/GPL license.  When using or
 * redistributing this file, you may do so under either license.
 *
 * This program is distributed in the hope that it will be useful,
 * but WITHOUT ANY WARRANTY; without even the implied warranty of
 * MERCHANTABILITY or FITNESS FOR A PARTICULAR PURPOSE.	 See the
 * GNU General Public License for more details.
 *
 ********************************************************************************/
#include <linux/clk.h>
#include <linux/mii.h>
#include <linux/gpio.h>
#include <linux/crc32.h>
#include <linux/skbuff.h>
#include <linux/module.h>
#include <linux/kernel.h>
#include <linux/interrupt.h>
#include <linux/dma-mapping.h>
#include <linux/platform_device.h>
#include <linux/pinctrl/consumer.h>
#include <linux/pinctrl/pinctrl.h>
#include <linux/crypto.h>
#include <linux/err.h>
#include <linux/scatterlist.h>
#include <linux/regulator/consumer.h>
#include <linux/of_net.h>
#include <linux/of_gpio.h>
#include <linux/io.h>
#include <linux/sys_config.h>
#include <linux/sunxi-sid.h>
#include "sunxi-gmac.h"


#define DMA_DESC_RX	256
#define DMA_DESC_TX	256
#define BUDGET		(dma_desc_rx/4)
#define TX_THRESH	(dma_desc_tx/4)

#define HASH_TABLE_SIZE	64
#define MAX_BUF_SZ	(SZ_2K - 1)

#define POWER_CHAN_NUM	3

#undef PKT_DEBUG
#undef DESC_PRINT

#define circ_cnt(head, tail, size) (((head) > (tail)) ? \
					((head) - (tail)) : \
					((head) - (tail)) & ((size)-1))

#define circ_space(head, tail, size) circ_cnt((tail), ((head)+1), (size))

#define circ_inc(n, s) (((n) + 1) % (s))

#define GETH_MAC_ADDRESS "00:00:00:00:00:00"
static char *mac_str = GETH_MAC_ADDRESS;
module_param(mac_str, charp, S_IRUGO | S_IWUSR);
MODULE_PARM_DESC(mac_str, "MAC Address String.(xx:xx:xx:xx:xx:xx)");

static int rxmode = 1;
module_param(rxmode, int, S_IRUGO | S_IWUSR);
MODULE_PARM_DESC(rxmode, "DMA threshold control value");

static int txmode = 1;
module_param(txmode, int, S_IRUGO | S_IWUSR);
MODULE_PARM_DESC(txmode, "DMA threshold control value");

static int pause = 0x400;
module_param(pause, int, S_IRUGO | S_IWUSR);
MODULE_PARM_DESC(pause, "Flow Control Pause Time");

#define TX_TIMEO	5000
static int watchdog = TX_TIMEO;
module_param(watchdog, int, S_IRUGO | S_IWUSR);
MODULE_PARM_DESC(watchdog, "Transmit timeout in milliseconds");

static int dma_desc_rx = DMA_DESC_RX;
module_param(dma_desc_rx, int, S_IRUGO | S_IWUSR);
MODULE_PARM_DESC(watchdog, "The number of receive's descriptors");

static int dma_desc_tx = DMA_DESC_TX;
module_param(dma_desc_tx, int, S_IRUGO | S_IWUSR);
MODULE_PARM_DESC(watchdog, "The number of transmit's descriptors");

/* - 0: Flow Off
 * - 1: Rx Flow
 * - 2: Tx Flow
 * - 3: Rx & Tx Flow
 */
static int flow_ctrl;
module_param(flow_ctrl, int, S_IRUGO | S_IWUSR);
MODULE_PARM_DESC(flow_ctrl, "Flow control [0: off, 1: rx, 2: tx, 3: both]");

static unsigned long tx_delay;
module_param(tx_delay, ulong, S_IRUGO | S_IWUSR);
MODULE_PARM_DESC(tx_delay, "Adjust transmit clock delay, value: 0~7");

static unsigned long rx_delay;
module_param(rx_delay, ulong, S_IRUGO | S_IWUSR);
MODULE_PARM_DESC(rx_delay, "Adjust receive clock delay, value: 0~31");

struct geth_priv {
	struct dma_desc *dma_tx;
	struct sk_buff **tx_sk;
	unsigned int tx_clean;
	unsigned int tx_dirty;
	dma_addr_t dma_tx_phy;

	unsigned long buf_sz;

	struct dma_desc *dma_rx;
	struct sk_buff **rx_sk;
	unsigned int rx_clean;
	unsigned int rx_dirty;
	dma_addr_t dma_rx_phy;

	struct net_device *ndev;
	struct device *dev;
	struct napi_struct napi;

	struct geth_extra_stats xstats;

	struct mii_bus *mii;
	int link;
	int speed;
	int duplex;
#define INT_PHY 0
#define EXT_PHY 1
	int phy_ext;
	int phy_interface;

	void __iomem *base;
	void __iomem *base_phy;
	struct clk *geth_clk;
	struct clk *ephy_clk;
	struct pinctrl *pinctrl;

	struct regulator *gmac_power[POWER_CHAN_NUM];
	bool is_suspend;
	int phyrst;
	u8  rst_active_low;

	spinlock_t lock;
	spinlock_t tx_lock;
};

static u64 geth_dma_mask = DMA_BIT_MASK(32);


void sunxi_udelay(int n)
{
	udelay(n);
}

static int geth_stop(struct net_device *ndev);
static int geth_open(struct net_device *ndev);
static void geth_tx_complete(struct geth_priv *priv);
static void geth_rx_refill(struct net_device *ndev);

#ifdef CONFIG_GETH_ATTRS
static ssize_t adjust_bgs_show(struct device *dev, struct device_attribute *attr, char *buf)
{
	int value = 0;
	u32 efuse_value;
	struct net_device *ndev = to_net_dev(dev);
	struct geth_priv *priv = netdev_priv(ndev);

	if (priv->phy_ext == INT_PHY) {
		value = readl(priv->base_phy) >> 28;
		if (0 != sunxi_efuse_read(EFUSE_OEM_NAME, &efuse_value))
			pr_err("get PHY efuse fail!\n");
		else
#if defined(CONFIG_ARCH_SUN50IW2)
			value = value - ((efuse_value >> 24) & 0x0F);
#else
			pr_warn("miss config come from efuse!\n");
#endif
	}

	return sprintf(buf, "bgs: %d\n", value);
}

static ssize_t adjust_bgs_write(struct device *dev, struct device_attribute *attr,
		const char *buf, size_t count)
{
	unsigned int out = 0;
	struct net_device *ndev = to_net_dev(dev);
	struct geth_priv *priv = netdev_priv(ndev);
	u32 clk_value = readl(priv->base_phy);
	u32 efuse_value;

	out = simple_strtoul(buf, NULL, 10);

	if (priv->phy_ext == INT_PHY) {
		clk_value &= ~(0xF << 28);
		if (0 != sunxi_efuse_read(EFUSE_OEM_NAME, &efuse_value))
			pr_err("get PHY efuse fail!\n");
		else
#if defined(CONFIG_ARCH_SUN50IW2)
			clk_value |= (((efuse_value >> 24) & 0x0F) + out) << 28;
#else
			pr_warn("miss config come from efuse!\n");
#endif
	}

	writel(clk_value, priv->base_phy);

	return count;
}


static struct device_attribute adjust_reg[] = {
	__ATTR(adjust_bgs, 0777, adjust_bgs_show, adjust_bgs_write),
};

static int geth_create_attrs(struct net_device *ndev)
{
	int j, ret;
	for (j = 0; j < ARRAY_SIZE(adjust_reg); j++) {
		ret = device_create_file(&ndev->dev, &adjust_reg[j]);
		if (ret)
			goto sysfs_failed;
	}
	goto succeed;

sysfs_failed:
	while (j--)
		device_remove_file(&ndev->dev, &adjust_reg[j]);
succeed:
	return ret;
}
#endif

#ifdef DEBUG
static void desc_print(struct dma_desc *desc, int size)
{
#ifdef DESC_PRINT
	int i;
	for (i = 0; i < size; i++) {
		u32 *x = (u32 *)(desc + i);
		pr_info("\t%d [0x%08lx]: %08x %08x %08x %08x\n",
		       i, (unsigned long)(&desc[i]),
		       x[0], x[1], x[2], x[3]);
	}
	pr_info("\n");
#endif
}
#endif

static int geth_power_on(struct geth_priv *priv)
{
	int value;
	int i;

	value = readl(priv->base_phy);
	if (priv->phy_ext == INT_PHY) {
		value |= (1 << 15);
		value &= ~(1 << 16);
		value |= (3 << 17);
	} else {
		value &= ~(1 << 15);

		for (i = 0; i < POWER_CHAN_NUM; i++) {
			if (IS_ERR_OR_NULL(priv->gmac_power[i]))
				continue ;
			if (0 != regulator_enable(priv->gmac_power[i])) {
				pr_err("gmac-power%d enable error\n", i);
				return -EINVAL;
			}
		}

		/* If configure gpio to reset the phy device, we should reset it. */
		if (gpio_is_valid(priv->phyrst)) {
			gpio_direction_output(priv->phyrst, priv->rst_active_low);
			msleep(50);
			gpio_direction_output(priv->phyrst, !priv->rst_active_low);
			msleep(50);
		}
	}

	writel(value, priv->base_phy);

	return 0;
}

static void geth_power_off(struct geth_priv *priv)
{
	int value;
	int i;

	if (priv->phy_ext == INT_PHY) {
		value = readl(priv->base_phy);
		value |= (1 << 16);
		writel(value, priv->base_phy);
	} else {
		for (i = 0; i < POWER_CHAN_NUM; i++) {
			if (IS_ERR_OR_NULL(priv->gmac_power[i]))
				continue ;
			regulator_disable(priv->gmac_power[i]);
		}
	}
}

/* PHY interface operations */
static int geth_mdio_read(struct mii_bus *bus, int phyaddr, int phyreg)
{
	struct net_device *ndev = bus->priv;
	struct geth_priv *priv = netdev_priv(ndev);

	return (int)sunxi_mdio_read(priv->base,  phyaddr, phyreg);
}

static int geth_mdio_write(struct mii_bus *bus, int phyaddr,
				int phyreg, u16 data)
{
	struct net_device *ndev = bus->priv;
	struct geth_priv *priv = netdev_priv(ndev);

	sunxi_mdio_write(priv->base, phyaddr, phyreg, data);

	return 0;
}

static int geth_mdio_reset(struct mii_bus *bus)
{
	struct net_device *ndev = bus->priv;
	struct geth_priv *priv = netdev_priv(ndev);

	return sunxi_mdio_reset(priv->base);
}

static void geth_adjust_link(struct net_device *ndev)
{
	struct geth_priv *priv = netdev_priv(ndev);
	struct phy_device *phydev = ndev->phydev;
	unsigned long flags;
	int new_state = 0;

	if (phydev == NULL)
		return;


	spin_lock_irqsave(&priv->lock, flags);
	if (phydev->link) {
		/* Now we make sure that we can be in full duplex mode.
		 * If not, we operate in half-duplex mode.
		 */
		if (phydev->duplex != priv->duplex) {
			new_state = 1;
			priv->duplex = phydev->duplex;
		}
		/* Flow Control operation */
		if (phydev->pause)
			sunxi_flow_ctrl(priv->base, phydev->duplex,
						 flow_ctrl, pause);

		if (phydev->speed != priv->speed) {
			new_state = 1;
			priv->speed = phydev->speed;
		}


		if (priv->link == 0) {
			new_state = 1;
			priv->link = phydev->link;
		}

#if 0
		/* Fix the A version chip mode, it not work at 1000M mode */
		if (sunxi_get_soc_ver() == SUN9IW1P1_REV_A
				&& priv->speed == SPEED_1000
				&& phydev->link == 1){
			priv->speed = 0;
			priv->link = 0;
			priv->duplex = -1;
			phydev->speed = SPEED_100;
			phydev->autoneg = AUTONEG_DISABLE;
			phydev->advertising &= ~ADVERTISED_Autoneg;
			phydev->state = PHY_UP;
			new_state = 0;
		}
#endif

		if (new_state)
			sunxi_set_link_mode(priv->base, priv->duplex, priv->speed);

#ifdef LOOPBACK_DEBUG
		phydev->state = PHY_FORCING;
#endif

	} else if (priv->link != phydev->link) {
		new_state = 1;
		priv->link = 0;
		priv->speed = 0;
		priv->duplex = -1;
	}

	if (new_state)
		phy_print_status(phydev);

	spin_unlock_irqrestore(&priv->lock, flags);
}

static int geth_phy_init(struct net_device *ndev)
{
	int value;
	struct mii_bus *new_bus;
	struct geth_priv *priv = netdev_priv(ndev);
	struct phy_device *phydev = ndev->phydev;

	if (priv->is_suspend && phydev)
		goto resume;

	/* Fixup the phy interface type */
	if (priv->phy_ext == INT_PHY)
		priv->phy_interface = PHY_INTERFACE_MODE_MII;

	new_bus = mdiobus_alloc();
	if (new_bus == NULL) {
		netdev_err(ndev, "Failed to alloc new mdio bus\n");
		return -ENOMEM;
	}

	new_bus->name = dev_name(priv->dev);
	new_bus->read = &geth_mdio_read;
	new_bus->write = &geth_mdio_write;
	new_bus->reset = &geth_mdio_reset;
	snprintf(new_bus->id, MII_BUS_ID_SIZE, "%s-%x", new_bus->name, 0);

	new_bus->parent = priv->dev;
	new_bus->priv = ndev;

	if (mdiobus_register(new_bus)) {
		pr_err("%s: Cannot register as MDIO bus\n", new_bus->name);
		goto reg_fail;
	}

	priv->mii = new_bus;

	{
		int addr;

		for (addr = 0; addr < PHY_MAX_ADDR; addr++) {
			if (new_bus->phy_map[addr]
					&& (new_bus->phy_map[addr]->phy_id != 0x00))
				phydev = new_bus->phy_map[addr];
		}
	}

	if (!phydev) {
		netdev_err(ndev, "No PHY found!\n");
		goto err;
	}

	phy_write(phydev, MII_BMCR, BMCR_RESET);
	while (BMCR_RESET & phy_read(phydev, MII_BMCR))
		msleep(30);

	value = phy_read(phydev, MII_BMCR);
	phy_write(phydev, MII_BMCR, (value & ~BMCR_PDOWN));

	phydev->irq = PHY_POLL;

	value = phy_connect_direct(ndev, phydev, &geth_adjust_link, priv->phy_interface);
	if (value) {
		netdev_err(ndev, "Could not attach to PHY\n");
		goto err;
	} else {
		netdev_info(ndev, "%s: Type(%d) PHY ID %08x at %d IRQ %s (%s)\n",
				ndev->name, phydev->interface, phydev->phy_id,
				phydev->addr, "poll", dev_name(&phydev->dev));
	}

	phydev->supported &= PHY_GBIT_FEATURES;
	phydev->advertising = phydev->supported;

resume:
	if (priv->phy_ext == INT_PHY) {
		/* EPHY Initial */
		phy_write(phydev, 0x1f , 0x0100); /* switch to page 1 */
		phy_write(phydev, 0x12 , 0x4824); /* Disable APS */
		phy_write(phydev, 0x1f , 0x0200); /* switchto page 2 */
		phy_write(phydev, 0x18 , 0x0000); /* PHYAFE TRX optimization */
		phy_write(phydev, 0x1f , 0x0600); /* switchto page 6 */
		phy_write(phydev, 0x14 , 0x708F); /* PHYAFE TX optimization */
		phy_write(phydev, 0x19 , 0x0000);
		phy_write(phydev, 0x13 , 0xf000); /* PHYAFE RX optimization */
		phy_write(phydev, 0x15 , 0x1530);
		phy_write(phydev, 0x1f , 0x0800); /* switch to page 8 */
		phy_write(phydev, 0x18 , 0x00bc); /* PHYAFE TRX optimization */
		phy_write(phydev, 0x1f , 0x0100); /* switchto page 1 */
		/* reg 0x17 bit3,set 0 to disable iEEE */
		phy_write(phydev, 0x17 , phy_read(phydev, 0x17) & (~(1<<3)));
		phy_write(phydev, 0x1f , 0x0000); /* switch to page 0 */
	}
<<<<<<< HEAD
#endif
#ifdef CONFIG_ARCH_SUN50IW1P1
	//init ephy
	printk("init ephy for pine64\n");
	phy_write(phydev, 0x1f, 0x0007);//sel ext page
	phy_write(phydev, 0x1e, 0x00a4);//sel page 164
	phy_write(phydev, 0x1c, 0xb591);//only enable TX
	phy_write(phydev, 0x1f, 0x0000);//sel page 0
#endif
=======
>>>>>>> ff03e2ea
	if (priv->is_suspend) {
		if (phydev->drv->config_init) {
			phy_scan_fixups(phydev);
			phydev->drv->config_init(phydev);
		}
	}

	return 0;

err:
	mdiobus_unregister(new_bus);
reg_fail:
	mdiobus_free(new_bus);

	return -EINVAL;
}

static int geth_phy_release(struct net_device *ndev)
{
	struct geth_priv *priv = netdev_priv(ndev);
	struct phy_device *phydev = ndev->phydev;
	int value = 0;

	/* Stop and disconnect the PHY */
	if (phydev)
		phy_stop(phydev);

	priv->link = PHY_DOWN;
	priv->speed = 0;
	priv->duplex = -1;

	if (priv->is_suspend)
		return 0;

	if (phydev) {
		value = phy_read(phydev, MII_BMCR);
		phy_write(phydev, MII_BMCR, (value | BMCR_PDOWN));
		phy_disconnect(phydev);
		ndev->phydev = NULL;
	}

	if (priv->mii) {
		mdiobus_unregister(priv->mii);
		priv->mii->priv = NULL;
		mdiobus_free(priv->mii);
		priv->mii = NULL;
	}

	return 0;
}


/*****************************************************************************
 *
 *
 ****************************************************************************/
static void geth_rx_refill(struct net_device *ndev)
{
	struct geth_priv *priv = netdev_priv(ndev);
	struct dma_desc *desc;
	struct sk_buff *sk = NULL;
	dma_addr_t paddr;

	while (circ_space(priv->rx_clean, priv->rx_dirty, dma_desc_rx) > 0) {
		int entry = priv->rx_clean;

		/* Find the dirty's desc and clean it */
		desc = priv->dma_rx + entry;

		if (priv->rx_sk[entry] == NULL) {
			sk = netdev_alloc_skb_ip_align(ndev, priv->buf_sz);

			if (unlikely(sk == NULL))
				break;

			priv->rx_sk[entry] = sk;
			paddr = dma_map_single(priv->dev, sk->data,
					priv->buf_sz, DMA_FROM_DEVICE);
			desc_buf_set(desc, paddr, priv->buf_sz);
		}

		wmb();
		desc_set_own(desc);
		priv->rx_clean = circ_inc(priv->rx_clean, dma_desc_rx);
	}
}

/* geth_dma_desc_init - initialize the RX/TX descriptor list
 * @ndev: net device structure
 * Description: initialize the list for dma.
 */
static int geth_dma_desc_init(struct net_device *ndev)
{
	struct geth_priv *priv = netdev_priv(ndev);
	unsigned int buf_sz;

	priv->rx_sk = kzalloc(sizeof(struct sk_buff *) * dma_desc_rx,
				GFP_KERNEL);
	if (!priv->rx_sk)
		return -ENOMEM;

	priv->tx_sk = kzalloc(sizeof(struct sk_buff *) * dma_desc_tx,
				GFP_KERNEL);
	if (!priv->tx_sk)
		goto tx_sk_err;

	/* Set the size of buffer depend on the MTU & max buf size */
	buf_sz = MAX_BUF_SZ;

	priv->dma_tx = dma_alloc_coherent(priv->dev,
					dma_desc_tx *
					sizeof(struct dma_desc),
					&priv->dma_tx_phy,
					GFP_KERNEL);
	if (!priv->dma_tx)
		goto dma_tx_err;

	priv->dma_rx = dma_alloc_coherent(priv->dev,
					dma_desc_rx *
					sizeof(struct dma_desc),
					&priv->dma_rx_phy,
					GFP_KERNEL);
	if (!priv->dma_rx)
		goto dma_rx_err;

	priv->buf_sz = buf_sz;

	return 0;

dma_rx_err:
	dma_free_coherent(priv->dev, dma_desc_rx * sizeof(struct dma_desc),
			priv->dma_tx, priv->dma_tx_phy);
dma_tx_err:
	kfree(priv->tx_sk);
tx_sk_err:
	kfree(priv->rx_sk);

	return -ENOMEM;

}

static void geth_free_rx_sk(struct geth_priv *priv)
{
	int i;

	for (i = 0; i < dma_desc_rx; i++) {
		if (priv->rx_sk[i] != NULL) {
			struct dma_desc *desc = priv->dma_rx + i;
			dma_unmap_single(priv->dev, (u32)desc_buf_get_addr(desc),
					 desc_buf_get_len(desc),
					 DMA_FROM_DEVICE);
			dev_kfree_skb_any(priv->rx_sk[i]);
			priv->rx_sk[i] = NULL;
		}
	}
}

static void geth_free_tx_sk(struct geth_priv *priv)
{
	int i;

	for (i = 0; i < dma_desc_tx; i++) {
		if (priv->tx_sk[i] != NULL) {
			struct dma_desc *desc = priv->dma_tx + i;
			if (desc_buf_get_addr(desc))
				dma_unmap_single(priv->dev, (u32)desc_buf_get_addr(desc),
						 desc_buf_get_len(desc),
						 DMA_TO_DEVICE);
			dev_kfree_skb_any(priv->tx_sk[i]);
			priv->tx_sk[i] = NULL;
		}
	}
}

static void geth_free_dma_desc(struct geth_priv *priv)
{
	/* Free the region of consistent memory previously allocated for the DMA */
	dma_free_coherent(priv->dev, dma_desc_tx * sizeof(struct dma_desc),
			  priv->dma_tx, priv->dma_tx_phy);
	dma_free_coherent(priv->dev, dma_desc_rx * sizeof(struct dma_desc),
			  priv->dma_rx, priv->dma_rx_phy);

	kfree(priv->rx_sk);
	kfree(priv->tx_sk);
}


/*****************************************************************************
 *
 *
 ****************************************************************************/
#ifdef CONFIG_PM
static int geth_suspend(struct device *dev)
{
	struct net_device *ndev = dev_get_drvdata(dev);
	struct geth_priv *priv = netdev_priv(ndev);

	if (!ndev || !netif_running(ndev))
		return 0;

	priv->is_suspend = true;

	spin_lock(&priv->lock);
	netif_device_detach(ndev);
	spin_unlock(&priv->lock);

	geth_stop(ndev);

	return 0;
}

static void geth_resume(struct device *dev)
{
	struct net_device *ndev = dev_get_drvdata(dev);
	struct geth_priv *priv = netdev_priv(ndev);
	int ret = 0;

	if (!netif_running(ndev))
		return;

	spin_lock(&priv->lock);
	netif_device_attach(ndev);
	spin_unlock(&priv->lock);

	ret = geth_open(ndev);
	if (!ret)
		priv->is_suspend = false;
}

static int geth_freeze(struct device *dev)
{
	return 0;
}

static int geth_restore(struct device *dev)
{
	return 0;
}

static const struct dev_pm_ops geth_pm_ops = {
	.complete = geth_resume,
	.prepare = geth_suspend,
	.suspend = NULL,
	.resume = NULL,
	.freeze = geth_freeze,
	.restore = geth_restore,
};
#else
static const struct dev_pm_ops geth_pm_ops;
#endif /* CONFIG_PM */


/*****************************************************************************
 *
 *
 ****************************************************************************/
#define sunxi_get_soc_chipid(x) {}
static void geth_chip_hwaddr(u8 *addr)
{
#define MD5_SIZE	16
#define CHIP_SIZE	16

	struct crypto_hash *tfm;
	struct hash_desc desc;
	struct scatterlist sg;
	u8 result[MD5_SIZE];
	u8 chipid[CHIP_SIZE];
	int i = 0;
	int ret = -1;

	memset(chipid, 0, sizeof(chipid));
	memset(result, 0, sizeof(result));

	sunxi_get_soc_chipid((u8 *)chipid);

	tfm = crypto_alloc_hash("md5", 0, CRYPTO_ALG_ASYNC);
	if (IS_ERR(tfm)) {
		pr_err("Failed to alloc md5\n");
		return;
	}
	desc.tfm = tfm;
	desc.flags = 0;

	ret = crypto_hash_init(&desc);
	if (ret < 0) {
		pr_err("crypto_hash_init() failed\n");
		goto out;
	}

	sg_init_one(&sg, chipid, sizeof(chipid) - 1);
	ret = crypto_hash_update(&desc, &sg, sizeof(chipid) - 1);
	if (ret < 0) {
		pr_err("crypto_hash_update() failed for id\n");
		goto out;
	}

	crypto_hash_final(&desc, result);
	if (ret < 0) {
		pr_err("crypto_hash_final() failed for result\n");
		goto out;
	}

	/* Choose md5 result's [0][2][4][6][8][10] byte as mac address */
	for (i = 0; i < ETH_ALEN; i++)
		addr[i] = result[2*i];
	addr[0] &= 0xfe; /* clear multicast bit */
	addr[0] |= 0x02; /* set local assignment bit (IEEE802) */

out:
	crypto_free_hash(tfm);
}

static void geth_check_addr(struct net_device *ndev, unsigned char *mac)
{
	int i;
	char *p = mac;

	if (!is_valid_ether_addr(ndev->dev_addr)) {
		for (i = 0; i < ETH_ALEN; i++, p++)
			ndev->dev_addr[i] = simple_strtoul(p, &p, 16);

<<<<<<< HEAD
#if 0
		if (!is_valid_ether_addr(ndev->dev_addr)) {
			geth_chip_hwaddr(ndev->dev_addr);
		}
#endif
=======
		if (!is_valid_ether_addr(ndev->dev_addr))
			geth_chip_hwaddr(ndev->dev_addr);
>>>>>>> ff03e2ea

		if (!is_valid_ether_addr(ndev->dev_addr)) {
			random_ether_addr(ndev->dev_addr);
			pr_warn("%s: Use random mac address\n", ndev->name);
		}
	}
}

static void geth_clk_enable(struct geth_priv *priv)
{
	int phy_interface = 0;
	u32 clk_value;
	u32 efuse_value;


	if (clk_prepare_enable(priv->geth_clk))
		pr_err("try to enable geth_clk failed!\n");

	if (INT_PHY == priv->phy_ext) {
		if (clk_prepare_enable(priv->ephy_clk))
			pr_err("try to enable ephy_clk failed!\n");
	}

	phy_interface = priv->phy_interface;

	clk_value = readl(priv->base_phy);
	if (phy_interface == PHY_INTERFACE_MODE_RGMII)
		clk_value |= 0x00000004;
	else
		clk_value &= (~0x00000004);

	clk_value &= (~0x00002003);
	if (phy_interface == PHY_INTERFACE_MODE_RGMII
			|| phy_interface == PHY_INTERFACE_MODE_GMII)
		clk_value |= 0x00000002;
	else if (phy_interface == PHY_INTERFACE_MODE_RMII)
		clk_value |= 0x00002001;

	if (priv->phy_ext == INT_PHY) {
		if (0 != sunxi_efuse_read(EFUSE_OEM_NAME, &efuse_value))
			pr_err("get PHY efuse fail!\n");
		else
#if defined(CONFIG_ARCH_SUN50IW2)
			clk_value |= (((efuse_value >> 24) & 0x0F) + 3) << 28;
#else
			pr_warn("miss config come from efuse!\n");
#endif
	}

	/* Adjust Tx/Rx clock delay */
	clk_value &= ~(0x07 << 10);
	clk_value |= ((tx_delay & 0x07) << 10);
	clk_value &= ~(0x1F << 5);
	clk_value |= ((rx_delay & 0x1F) << 5);

	writel(clk_value, priv->base_phy);
}

static void geth_clk_disable(struct geth_priv *priv)
{

	if (priv->phy_ext == INT_PHY)
		clk_disable_unprepare(priv->ephy_clk);
	clk_disable_unprepare(priv->geth_clk);
}

static void geth_tx_err(struct geth_priv *priv)
{
	netif_stop_queue(priv->ndev);

	sunxi_stop_tx(priv->base);

	geth_free_tx_sk(priv);
	memset(priv->dma_tx, 0, dma_desc_tx * sizeof(struct dma_desc));
	desc_init_chain(priv->dma_tx, (unsigned long)priv->dma_tx_phy, dma_desc_tx);
	priv->tx_dirty = 0;
	priv->tx_clean = 0;
	sunxi_start_tx(priv->base, priv->dma_tx_phy);

	priv->ndev->stats.tx_errors++;
	netif_wake_queue(priv->ndev);
}

static inline void geth_schedule(struct geth_priv *priv)
{
	if (likely(napi_schedule_prep(&priv->napi))) {
		sunxi_int_disable(priv->base);
		__napi_schedule(&priv->napi);
	}
}

static irqreturn_t geth_interrupt(int irq, void *dev_id)
{
	struct net_device *ndev = (struct net_device *)dev_id;
	struct geth_priv *priv = netdev_priv(ndev);
	int status;

	if (unlikely(!ndev)) {
		pr_err("%s: invalid ndev pointer\n", __func__);
		return IRQ_NONE;
	}

	status = sunxi_int_status(priv->base, (void *)(&priv->xstats));

	if (likely(status == handle_tx_rx))
		geth_schedule(priv);
	else if (unlikely(status == tx_hard_error_bump_tc))
		netdev_info(ndev, "Do nothing for bump tc\n");
	else if (unlikely(status == tx_hard_error))
		geth_tx_err(priv);
	else
		netdev_info(ndev, "Do nothing.....\n");

	return IRQ_HANDLED;
}

static int geth_open(struct net_device *ndev)
{
	struct geth_priv *priv = netdev_priv(ndev);
	int ret = 0;

	ret = geth_power_on(priv);
	if (ret) {
		netdev_err(ndev, "Power on is failed\n");
		ret = -EINVAL;
	}

	geth_clk_enable(priv);
	netif_carrier_on(ndev);

	ret = geth_phy_init(ndev);
	if (ret)
		goto err;

	ret = sunxi_mac_reset((void *)priv->base, &sunxi_udelay, 10000);
	if (ret) {
		netdev_err(ndev, "Initialize hardware error\n");
		goto desc_err;
	}

	sunxi_mac_init(priv->base, txmode, rxmode);
	sunxi_set_umac(priv->base, ndev->dev_addr, 0);

	if (!priv->is_suspend) {
		ret = geth_dma_desc_init(ndev);
		if (ret) {
			ret = -EINVAL;
			goto desc_err;
		}
	}

	memset(priv->dma_tx, 0, dma_desc_tx * sizeof(struct dma_desc));
	memset(priv->dma_rx, 0, dma_desc_rx * sizeof(struct dma_desc));

	desc_init_chain(priv->dma_rx, (unsigned long)priv->dma_rx_phy, dma_desc_rx);
	desc_init_chain(priv->dma_tx, (unsigned long)priv->dma_tx_phy, dma_desc_tx);

	priv->rx_clean = priv->rx_dirty = 0;
	priv->tx_clean = priv->tx_dirty = 0;
	geth_rx_refill(ndev);

	/* Extra statistics */
	memset(&priv->xstats, 0, sizeof(struct geth_extra_stats));

	if (ndev->phydev)
		phy_start(ndev->phydev);

	sunxi_start_rx(priv->base, (unsigned long)((struct dma_desc *)
				priv->dma_rx_phy + priv->rx_dirty));
	sunxi_start_tx(priv->base, (unsigned long)((struct dma_desc *)
				priv->dma_tx_phy + priv->tx_clean));

	napi_enable(&priv->napi);
	netif_start_queue(ndev);

	/* Enable the Rx/Tx */
	sunxi_mac_enable(priv->base);

	return 0;

desc_err:
	geth_phy_release(ndev);
err:
	geth_clk_disable(priv);
	if (priv->is_suspend)
		napi_enable(&priv->napi);

	geth_power_off(priv);

	return ret;
}

static int geth_stop(struct net_device *ndev)
{
	struct geth_priv *priv = netdev_priv(ndev);

	netif_stop_queue(ndev);
	napi_disable(&priv->napi);

	netif_carrier_off(ndev);

	/* Release PHY resources */
	geth_phy_release(ndev);

	/* Disable Rx/Tx */
	sunxi_mac_disable(priv->base);

	geth_clk_disable(priv);
	geth_power_off(priv);

	netif_tx_lock_bh(ndev);
	/* Release the DMA TX/RX socket buffers */
	geth_free_rx_sk(priv);
	geth_free_tx_sk(priv);
	netif_tx_unlock_bh(ndev);

	/* Ensure that hareware have been stopped */
	if (!priv->is_suspend)
		geth_free_dma_desc(priv);

	return 0;
}

static void geth_tx_complete(struct geth_priv *priv)
{
	unsigned int entry = 0;
	struct sk_buff *skb = NULL;
	struct dma_desc *desc = NULL;
	int tx_stat;

	spin_lock(&priv->tx_lock);
	while (circ_cnt(priv->tx_dirty, priv->tx_clean, dma_desc_tx) > 0) {

		entry = priv->tx_clean;
		desc = priv->dma_tx + entry;

		/* Check if the descriptor is owned by the DMA. */
		if (desc_get_own(desc))
			break;

		/* Verify tx error by looking at the last segment */
		if (desc_get_tx_ls(desc)) {
			tx_stat = desc_get_tx_status(desc, (void *)(&priv->xstats));

			if (likely(!tx_stat))
				priv->ndev->stats.tx_packets++;
			else
				priv->ndev->stats.tx_errors++;
		}

		dma_unmap_single(priv->dev, (u32)desc_buf_get_addr(desc),
				desc_buf_get_len(desc), DMA_TO_DEVICE);

		skb = priv->tx_sk[entry];
		priv->tx_sk[entry] = NULL;
		desc_init(desc);

		/* Find next dirty desc */
		priv->tx_clean = circ_inc(entry, dma_desc_tx);

		if (unlikely(skb == NULL))
			continue;

		dev_kfree_skb(skb);
	}

	if (unlikely(netif_queue_stopped(priv->ndev)) &&
		circ_space(priv->tx_dirty, priv->tx_clean, dma_desc_tx) >
			TX_THRESH) {
		netif_wake_queue(priv->ndev);
	}
	spin_unlock(&priv->tx_lock);
}

static netdev_tx_t geth_xmit(struct sk_buff *skb, struct net_device *ndev)
{
	struct geth_priv  *priv = netdev_priv(ndev);
	unsigned int entry;
	struct dma_desc *desc, *first;
	unsigned int len, tmp_len = 0;
	int i, csum_insert;
	int nfrags = skb_shinfo(skb)->nr_frags;
	dma_addr_t paddr;

	spin_lock(&priv->tx_lock);
	if (unlikely(circ_space(priv->tx_dirty, priv->tx_clean,
			dma_desc_tx) < (nfrags + 1))) {

		if (!netif_queue_stopped(ndev)) {
			netdev_err(ndev, "%s: BUG! Tx Ring full when queue awake\n", __func__);
			netif_stop_queue(ndev);
		}
		spin_unlock(&priv->tx_lock);

		return NETDEV_TX_BUSY;
	}


	csum_insert = (skb->ip_summed == CHECKSUM_PARTIAL);
	entry = priv->tx_dirty;
	first = desc = priv->dma_tx + entry;

	len = skb_headlen(skb);
	priv->tx_sk[entry] = skb;

#ifdef PKT_DEBUG
	printk("======TX PKT DATA: ============\n");
	/* dump the packet */
	print_hex_dump(KERN_DEBUG, "skb->data: ", DUMP_PREFIX_NONE,
			16, 1, skb->data, 64, true);
#endif

	/* Every desc max size is 2K */
	while (len != 0) {
		desc = priv->dma_tx + entry;
		tmp_len = ((len > MAX_BUF_SZ) ?  MAX_BUF_SZ : len);

		paddr = dma_map_single(priv->dev, skb->data, tmp_len, DMA_TO_DEVICE);
		if (dma_mapping_error(priv->dev, paddr)) {
			dev_kfree_skb(skb);
			return -EIO;
		}
		desc_buf_set(desc, paddr, tmp_len);
		/* Don't set the first's own bit, here */
		if (first != desc) {
			priv->tx_sk[entry] = NULL;
			desc_set_own(desc);
		}

		entry = circ_inc(entry, dma_desc_tx);
		len -= tmp_len;
	}

	for (i = 0; i < nfrags; i++) {
		const skb_frag_t *frag = &skb_shinfo(skb)->frags[i];
		len = skb_frag_size(frag);

		desc = priv->dma_tx + entry;
		paddr = skb_frag_dma_map(priv->dev, frag, 0, len, DMA_TO_DEVICE);
		if (dma_mapping_error(priv->dev, paddr)) {
			dev_kfree_skb(skb);
			return -EIO;
		}

		desc_buf_set(desc, paddr, len);
		desc_set_own(desc);
		priv->tx_sk[entry] = NULL;
		entry = circ_inc(entry, dma_desc_tx);
	}

	ndev->stats.tx_bytes += skb->len;
	priv->tx_dirty = entry;
	desc_tx_close(first, desc, csum_insert);

	desc_set_own(first);
	spin_unlock(&priv->tx_lock);

	if (circ_space(priv->tx_dirty, priv->tx_clean, dma_desc_tx) <=
			(MAX_SKB_FRAGS + 1)) {
		netif_stop_queue(ndev);
		if (circ_space(priv->tx_dirty, priv->tx_clean, dma_desc_tx) >
				TX_THRESH)
			netif_wake_queue(ndev);
	}

#ifdef DEBUG
	printk("=======TX Descriptor DMA: 0x%08llx\n", priv->dma_tx_phy);
	printk("Tx pointor: dirty: %d, clean: %d\n", priv->tx_dirty, priv->tx_clean);
	desc_print(priv->dma_tx, dma_desc_tx);
#endif
	sunxi_tx_poll(priv->base);
	geth_tx_complete(priv);

	return NETDEV_TX_OK;
}

static int geth_rx(struct geth_priv *priv, int limit)
{
	unsigned int rxcount = 0;
	unsigned int entry;
	struct dma_desc *desc;
	struct sk_buff *skb;
	int status;
	int frame_len;

	while (rxcount < limit) {

		entry = priv->rx_dirty;
		desc = priv->dma_rx + entry;

		if (desc_get_own(desc))
			break;

		rxcount++;
		priv->rx_dirty = circ_inc(priv->rx_dirty, dma_desc_rx);

		/* Get lenght & status from hardware */
		frame_len = desc_rx_frame_len(desc);
		status = desc_get_rx_status(desc, (void *)(&priv->xstats));

		netdev_dbg(priv->ndev, "Rx frame size %d, status: %d\n",
				frame_len, status);

		skb = priv->rx_sk[entry];
		if (unlikely(!skb)) {
			netdev_err(priv->ndev, "Skb is null\n");
			priv->ndev->stats.rx_dropped++;
			break;
		}

#ifdef PKT_DEBUG
		printk("======RX PKT DATA: ============\n");
		/* dump the packet */
		print_hex_dump(KERN_DEBUG, "skb->data: ", DUMP_PREFIX_NONE,
				16, 1, skb->data, 64, true);
#endif

		if (status == discard_frame) {
			netdev_dbg(priv->ndev, "Get error pkt\n");
			priv->ndev->stats.rx_errors++;
			continue;
		}

		if (unlikely(status != llc_snap))
			frame_len -= ETH_FCS_LEN;

		priv->rx_sk[entry] = NULL;

		skb_put(skb, frame_len);
		dma_unmap_single(priv->dev, (u32)desc_buf_get_addr(desc),
				desc_buf_get_len(desc), DMA_FROM_DEVICE);

		skb->protocol = eth_type_trans(skb, priv->ndev);

		skb->ip_summed = CHECKSUM_UNNECESSARY;
		napi_gro_receive(&priv->napi, skb);

		priv->ndev->stats.rx_packets++;
		priv->ndev->stats.rx_bytes += frame_len;
	}

#ifdef DEBUG
	if (rxcount > 0) {
		printk("======RX Descriptor DMA: 0x%08llx=\n", priv->dma_rx_phy);
		printk("RX pointor: dirty: %d, clean: %d\n", priv->rx_dirty, priv->rx_clean);
		desc_print(priv->dma_rx, dma_desc_rx);
	}
#endif
	geth_rx_refill(priv->ndev);

	return rxcount;
}

static int geth_poll(struct napi_struct *napi, int budget)
{
	struct geth_priv *priv = container_of(napi, struct geth_priv, napi);
	int work_done = 0;

	geth_tx_complete(priv);
	work_done = geth_rx(priv, budget);

	if (work_done < budget) {
		napi_complete(napi);
		sunxi_int_enable(priv->base);
	}

	return work_done;
}

static int geth_change_mtu(struct net_device *ndev, int new_mtu)
{
	int max_mtu;

	if (netif_running(ndev)) {
		pr_err("%s: must be stopped to change its MTU\n", ndev->name);
		return -EBUSY;
	}

	max_mtu = SKB_MAX_HEAD(NET_SKB_PAD + NET_IP_ALIGN);

	if ((new_mtu < 46) || (new_mtu > max_mtu)) {
		pr_err("%s: invalid MTU, max MTU is: %d\n", ndev->name, max_mtu);
		return -EINVAL;
	}

	ndev->mtu = new_mtu;
	netdev_update_features(ndev);

	return 0;
}

static netdev_features_t geth_fix_features(struct net_device *ndev,
	netdev_features_t features)
{
	return features;
}

static void geth_set_rx_mode(struct net_device *ndev)
{
	struct geth_priv *priv = netdev_priv(ndev);
	unsigned int value = 0;

	pr_debug(KERN_INFO "%s: # mcasts %d, # unicast %d\n",
		 __func__, netdev_mc_count(ndev), netdev_uc_count(ndev));

	spin_lock(&priv->lock);
	if (ndev->flags & IFF_PROMISC)
		value = GETH_FRAME_FILTER_PR;
	else if ((netdev_mc_count(ndev) > HASH_TABLE_SIZE)
		   || (ndev->flags & IFF_ALLMULTI)) {
		value = GETH_FRAME_FILTER_PM;	/* pass all multi */
		sunxi_hash_filter(priv->base, ~0UL, ~0UL);
	} else if (!netdev_mc_empty(ndev)) {
		u32 mc_filter[2];
		struct netdev_hw_addr *ha;

		/* Hash filter for multicast */
		value = GETH_FRAME_FILTER_HMC;

		memset(mc_filter, 0, sizeof(mc_filter));
		netdev_for_each_mc_addr(ha, ndev) {
			/* The upper 6 bits of the calculated CRC are used to
			 *  index the contens of the hash table
			 */
			int bit_nr = bitrev32(~crc32_le(~0, ha->addr, 6)) >> 26;
			/* The most significant bit determines the register to
			 * use (H/L) while the other 5 bits determine the bit
			 * within the register.
			 */
			mc_filter[bit_nr >> 5] |= 1 << (bit_nr & 31);
		}
		sunxi_hash_filter(priv->base, mc_filter[0], mc_filter[1]);
	}

	/* Handle multiple unicast addresses (perfect filtering)*/
	if (netdev_uc_count(ndev) > 16)
		/* Switch to promiscuous mode is more than 8 addrs are required */
		value |= GETH_FRAME_FILTER_PR;
	else {
		int reg = 1;
		struct netdev_hw_addr *ha;

		netdev_for_each_uc_addr(ha, ndev) {
			sunxi_set_umac(priv->base, ha->addr, reg);
			reg++;
		}
	}

#ifdef FRAME_FILTER_DEBUG
	/* Enable Receive all mode (to debug filtering_fail errors) */
	value |= GETH_FRAME_FILTER_RA;
#endif
	sunxi_set_filter(priv->base, value);
	spin_unlock(&priv->lock);
}

static void geth_tx_timeout(struct net_device *ndev)
{
	struct geth_priv *priv = netdev_priv(ndev);

	geth_tx_err(priv);
}

static int geth_ioctl(struct net_device *ndev, struct ifreq *rq, int cmd)
{
	if (!netif_running(ndev))
		return -EINVAL;

	if (!ndev->phydev)
		return -EINVAL;

	return phy_mii_ioctl(ndev->phydev, rq, cmd);
}

/* Configuration changes (passed on by ifconfig) */
static int geth_config(struct net_device *ndev, struct ifmap *map)
{
	if (ndev->flags & IFF_UP)	/* can't act on a running interface */
		return -EBUSY;

	/* Don't allow changing the I/O address */
	if (map->base_addr != ndev->base_addr) {
		pr_warn("%s: can't change I/O address\n", ndev->name);
		return -EOPNOTSUPP;
	}

	/* Don't allow changing the IRQ */
	if (map->irq != ndev->irq) {
		pr_warn("%s: can't change IRQ number %d\n", ndev->name, ndev->irq);
		return -EOPNOTSUPP;
	}

	return 0;
}

static int geth_set_mac_address(struct net_device *ndev, void *p)
{
	struct geth_priv *priv = netdev_priv(ndev);
	struct sockaddr *addr = p;

	if (!is_valid_ether_addr(addr->sa_data))
		return -EADDRNOTAVAIL;

	memcpy(ndev->dev_addr, addr->sa_data, ndev->addr_len);
	sunxi_set_umac(priv->base, ndev->dev_addr, 0);

	return 0;
}

int geth_set_features(struct net_device *ndev, netdev_features_t features)
{
	struct geth_priv *priv = netdev_priv(ndev);

	if (features & NETIF_F_LOOPBACK && netif_running(ndev))
		sunxi_mac_loopback(priv->base, 1);
	else
		sunxi_mac_loopback(priv->base, 0);

	return 0;
}

#ifdef CONFIG_NET_POLL_CONTROLLER
/* Polling receive - used by NETCONSOLE and other diagnostic tools
 * to allow network I/O with interrupts disabled.
 */
static void geth_poll_controller(struct net_device *dev)
{
	disable_irq(dev->irq);
	geth_interrupt(dev->irq, dev);
	enable_irq(dev->irq);
}
#endif


static const struct net_device_ops geth_netdev_ops = {
	.ndo_init = NULL,
	.ndo_open = geth_open,
	.ndo_start_xmit = geth_xmit,
	.ndo_stop = geth_stop,
	.ndo_change_mtu = geth_change_mtu,
	.ndo_fix_features = geth_fix_features,
	.ndo_set_rx_mode = geth_set_rx_mode,
	.ndo_tx_timeout = geth_tx_timeout,
	.ndo_do_ioctl = geth_ioctl,
	.ndo_set_config = geth_config,
#ifdef CONFIG_NET_POLL_CONTROLLER
	.ndo_poll_controller = geth_poll_controller,
#endif
	.ndo_set_mac_address = geth_set_mac_address,
	.ndo_set_features = geth_set_features,
};

static int geth_check_if_running(struct net_device *ndev)
{
	if (!netif_running(ndev))
		return -EBUSY;
	return 0;
}

static int geth_get_sset_count(struct net_device *netdev, int sset)
{
	int len;

	switch (sset) {
	case ETH_SS_STATS:
		len = 0;
		return len;
	default:
		return -EOPNOTSUPP;
	}
}

static int geth_ethtool_getsettings(struct net_device *ndev,
				      struct ethtool_cmd *cmd)
{
	struct geth_priv *priv = netdev_priv(ndev);
	struct phy_device *phy = ndev->phydev;
	int rc;

	if (phy == NULL) {
		netdev_err(ndev, "%s: %s: PHY is not registered\n",
		       __func__, ndev->name);
		return -ENODEV;
	}

	if (!netif_running(ndev)) {
		pr_err("%s: interface is disabled: we cannot track "
		"link speed / duplex setting\n", ndev->name);
		return -EBUSY;
	}

	cmd->transceiver = XCVR_INTERNAL;
	spin_lock_irq(&priv->lock);
	rc = phy_ethtool_gset(phy, cmd);
	spin_unlock_irq(&priv->lock);

	return rc;
}

static int geth_ethtool_setsettings(struct net_device *ndev,
				      struct ethtool_cmd *cmd)
{
	struct geth_priv *priv = netdev_priv(ndev);
	struct phy_device *phy = ndev->phydev;
	int rc;

	spin_lock(&priv->lock);
	rc = phy_ethtool_sset(phy, cmd);
	spin_unlock(&priv->lock);

	return rc;
}

static void geth_ethtool_getdrvinfo(struct net_device *ndev,
				      struct ethtool_drvinfo *info)
{
	strlcpy(info->driver, "sunxi_geth", sizeof(info->driver));

#define DRV_MODULE_VERSION "SUNXI Gbgit driver V1.1"

	strcpy(info->version, DRV_MODULE_VERSION);
	info->fw_version[0] = '\0';
}

static const struct ethtool_ops geth_ethtool_ops = {
	.begin = geth_check_if_running,
	.get_settings = geth_ethtool_getsettings,
	.set_settings = geth_ethtool_setsettings,
	.get_link = ethtool_op_get_link,
	.get_pauseparam = NULL,
	.set_pauseparam = NULL,
	.get_ethtool_stats = NULL,
	.get_strings = NULL,
	.get_wol = NULL,
	.set_wol = NULL,
	.get_sset_count = geth_get_sset_count,
	.get_drvinfo = geth_ethtool_getdrvinfo,
};

/* config hardware resource */
static int geth_hw_init(struct platform_device *pdev)
{
	struct net_device *ndev = platform_get_drvdata(pdev);
	struct geth_priv *priv = netdev_priv(ndev);
	struct device_node *np = pdev->dev.of_node;
	int ret = 0;
	struct resource *res;
	u32 value;
	struct gpio_config cfg;
	const char *gmac_power;
	char power[20];
	int i;

#ifdef CONFIG_SUNXI_EXT_PHY
	priv->phy_ext = EXT_PHY;
#else
	priv->phy_ext = INT_PHY;
#endif

<<<<<<< HEAD
#if 0
	/* Default mode is PHY_INTERFACE_MODE_RGMII */
	priv->phy_interface = PHY_INTERFACE_MODE_RGMII;
	type = script_get_item((char *)dev_name(&pdev->dev), "gmac_mode", &item);
	if (SCIRPT_ITEM_VALUE_TYPE_STR == type) {
		if (!strncasecmp((char *)item.val, "MII", 3))
			priv->phy_interface = PHY_INTERFACE_MODE_MII;
		else if(!strncasecmp((char *)item.val, "GMII", 4))
			priv->phy_interface = PHY_INTERFACE_MODE_GMII;
		else if(!strncasecmp((char *)item.val, "RMII", 4))
			priv->phy_interface = PHY_INTERFACE_MODE_RMII;
	}
#endif
	priv->phy_interface = of_get_phy_mode(np);
	if (priv->phy_interface != PHY_INTERFACE_MODE_MII
			&& priv->phy_interface != PHY_INTERFACE_MODE_RGMII
			&& priv->phy_interface != PHY_INTERFACE_MODE_RMII) {
		dev_err(&pdev->dev, "Not support phy type!\n");
		priv->phy_interface = PHY_INTERFACE_MODE_MII;
=======
	/* config memery resource */
	res = platform_get_resource(pdev, IORESOURCE_MEM, 0);
	if (unlikely(!res)) {
		pr_err("%s: ERROR: get gmac memory failed", __func__);
		return -ENODEV;
>>>>>>> ff03e2ea
	}

	priv->base = devm_ioremap_resource(&pdev->dev, res);
	if (!priv->base) {
		pr_err("%s: ERROR: gmac memory mapping failed", __func__);
		return -ENOMEM;
	}

	res = platform_get_resource(pdev, IORESOURCE_MEM, 1);
	if (unlikely(!res)) {
		pr_err("%s: ERROR: get phy memory failed", __func__);
		ret = -ENODEV;
		goto mem_err;
	}

	priv->base_phy = devm_ioremap_resource(&pdev->dev, res);
	if (unlikely(!priv->base_phy)) {
		pr_err("%s: ERROR: phy memory mapping failed", __func__);
		ret = -ENOMEM;
		goto mem_err;
	}


	/* config IRQ */
	ndev->irq = platform_get_irq_byname(pdev, "gmacirq");
	if (ndev->irq == -ENXIO) {
		pr_err("%s: ERROR: MAC IRQ not found\n", __func__);
		ret = -ENXIO;
		goto irq_err;
	}

	ret = request_irq(ndev->irq, geth_interrupt, IRQF_SHARED, dev_name(&pdev->dev), ndev);
	if (unlikely(ret < 0)) {
		pr_err("Could not request irq %d, error: %d\n", ndev->irq, ret);
		goto irq_err;
	}

	/* config clock */
	priv->geth_clk = of_clk_get_by_name(np, "gmac");
	if (unlikely(!priv->geth_clk || IS_ERR(priv->geth_clk))) {
		pr_err("Get gmac clock failed!\n");
		ret = -EINVAL;
		goto clk_err;
	}

	if (INT_PHY == priv->phy_ext) {
		priv->ephy_clk = of_clk_get_by_name(np, "ephy");
		if (unlikely(IS_ERR_OR_NULL(priv->ephy_clk))) {
			pr_err("Get ephy clock failed!\n");
			ret = -EINVAL;
			goto clk_err;
		}
	}

	/* config power regulator */
	if (EXT_PHY == priv->phy_ext) {
		for (i = 0; i < POWER_CHAN_NUM; i++) {
			snprintf(power, 15, "gmac-power%d", i);
			ret = of_property_read_string(np, power, &gmac_power);
			if (ret) {
				priv->gmac_power[i] = NULL;
				printk("gmac-power%d: NULL\n", i);
				continue;
			}
			priv->gmac_power[i] = regulator_get(NULL, gmac_power);
			if (IS_ERR(priv->gmac_power[i])) {
				pr_err("gmac-power%d get error!\n", i);
				ret = -EINVAL;
				goto clk_err;
			}
		}
	}
	/* config other parameters */
	priv->phy_interface = of_get_phy_mode(np);
	if (priv->phy_interface != PHY_INTERFACE_MODE_MII
			&& priv->phy_interface != PHY_INTERFACE_MODE_RGMII
			&& priv->phy_interface != PHY_INTERFACE_MODE_RMII) {
		pr_err("Not support phy type!\n");
		priv->phy_interface = PHY_INTERFACE_MODE_MII;
	}

	if (!of_property_read_u32(np, "tx-delay", &value))
		tx_delay = value;

	if (!of_property_read_u32(np, "rx-delay", &value))
		rx_delay = value;

	/* config pinctrl */
	if (EXT_PHY == priv->phy_ext) {
		priv->phyrst = of_get_named_gpio_flags(np, "phy-rst", 0, (enum of_gpio_flags *)&cfg);
		priv->rst_active_low = cfg.data;

		if (gpio_is_valid(priv->phyrst)) {
			if (gpio_request(priv->phyrst, "phy-rst") < 0) {
				pr_err("gmac gpio request fail!\n");
				ret = -EINVAL;
				goto pin_err;
			}
		}

		priv->pinctrl = devm_pinctrl_get_select_default(&pdev->dev);
		if (IS_ERR_OR_NULL(priv->pinctrl)) {
			pr_err("gmac pinctrl error!\n");
			priv->pinctrl = NULL;
			ret = -EINVAL;
			goto pin_err;
		}

	}

	return 0;

pin_err:
	if (EXT_PHY == priv->phy_ext) {
		for (i = 0; i < POWER_CHAN_NUM; i++) {
			if (IS_ERR_OR_NULL(priv->gmac_power[i]))
				continue ;
			regulator_put(priv->gmac_power[i]);
		}
	}
clk_err:
	free_irq(ndev->irq, ndev);
irq_err:
	devm_iounmap(&pdev->dev, priv->base_phy);
mem_err:
	devm_iounmap(&pdev->dev, priv->base);

	return ret;
}

static void geth_hw_release(struct platform_device *pdev)
{
	struct net_device *ndev = platform_get_drvdata(pdev);
	struct geth_priv *priv = netdev_priv(ndev);
	int i;


	devm_iounmap(&pdev->dev, (priv->base_phy));
	devm_iounmap(&pdev->dev, priv->base);
	free_irq(ndev->irq, ndev);
	if (priv->geth_clk)
		clk_put(priv->geth_clk);

	if (EXT_PHY == priv->phy_ext) {
		for (i = 0; i < POWER_CHAN_NUM; i++) {
			if (IS_ERR_OR_NULL(priv->gmac_power[i]))
				continue ;
			regulator_put(priv->gmac_power[i]);
		}

		if (!IS_ERR_OR_NULL(priv->pinctrl))
			devm_pinctrl_put(priv->pinctrl);

		if (gpio_is_valid(priv->phyrst))
			gpio_free(priv->phyrst);
	} else {
		if (priv->ephy_clk)
			clk_put(priv->ephy_clk);
	}

}

/**
 * geth_probe
 * @pdev: platform device pointer
 * Description: the driver is initialized through platform_device.
 */
static int geth_probe(struct platform_device *pdev)
{
	int ret = 0;
	struct net_device *ndev = NULL;
	struct geth_priv *priv;

#ifdef CONFIG_OF
	pdev->dev.dma_mask = &geth_dma_mask;
	pdev->dev.coherent_dma_mask = DMA_BIT_MASK(32);
#endif

	ndev = alloc_etherdev(sizeof(struct geth_priv));
	if (!ndev) {
		dev_err(&pdev->dev, "could not allocate device.\n");
		return -ENOMEM;
	}
	SET_NETDEV_DEV(ndev, &pdev->dev);

	priv = netdev_priv(ndev);
	platform_set_drvdata(pdev, ndev);

	/* Must set private data to pdev, before call it */
	ret = geth_hw_init(pdev);
	if (0 != ret) {
		pr_err("geth_hw_init fail!\n");
		goto hw_err;
	}

	/* setup the netdevice, fill the field of netdevice */
	ether_setup(ndev);
	ndev->netdev_ops = &geth_netdev_ops;
	SET_ETHTOOL_OPS(ndev, &geth_ethtool_ops);
	ndev->base_addr = (unsigned long)priv->base;

	priv->ndev = ndev;
	priv->dev = &pdev->dev;

	/* TODO: support the VLAN frames */
	ndev->hw_features = NETIF_F_SG | NETIF_F_HIGHDMA | NETIF_F_IP_CSUM |
				NETIF_F_IPV6_CSUM | NETIF_F_RXCSUM;

	ndev->features |= ndev->hw_features;
	ndev->hw_features |= NETIF_F_LOOPBACK;
	ndev->priv_flags |= IFF_UNICAST_FLT;

	ndev->watchdog_timeo = msecs_to_jiffies(watchdog);

	netif_napi_add(ndev, &priv->napi, geth_poll,  BUDGET);

	spin_lock_init(&priv->lock);
	spin_lock_init(&priv->tx_lock);

	/* The last val is mdc clock ratio */
	sunxi_geth_register((void *)ndev->base_addr, HW_VERSION, 0x03);

	ret = register_netdev(ndev);
	if (ret) {
		netif_napi_del(&priv->napi);
		pr_err("Error: Register %s failed\n", ndev->name);
		goto reg_err;
	}

	/* Before open the device, the mac address should be set */
	geth_check_addr(ndev, mac_str);

#ifdef CONFIG_GETH_ATTRS
	geth_create_attrs(ndev);
#endif
	device_enable_async_suspend(&pdev->dev);

	return 0;

reg_err:
	geth_hw_release(pdev);
hw_err:
	platform_set_drvdata(pdev, NULL);
	free_netdev(ndev);

	return ret;
}

static int geth_remove(struct platform_device *pdev)
{
	struct net_device *ndev = platform_get_drvdata(pdev);
	struct geth_priv *priv = netdev_priv(ndev);

	netif_napi_del(&priv->napi);
	unregister_netdev(ndev);
	geth_hw_release(pdev);
	platform_set_drvdata(pdev, NULL);
	free_netdev(ndev);

	return 0;
}

static const struct of_device_id geth_of_match[] = {
	{.compatible = "allwinner,sunxi-gmac",},
	{},
};
MODULE_DEVICE_TABLE(of, geth_of_match);

static struct platform_driver geth_driver = {
	.probe	= geth_probe,
	.remove = geth_remove,
	.driver = {
		   .name = "sunxi-gmac",
		   .owner = THIS_MODULE,
		   .pm = &geth_pm_ops,
		   .of_match_table = geth_of_match,
	},
};
module_platform_driver(geth_driver);

#ifndef MODULE
static int __init set_mac_addr(char *str)
{
	char *p = str;

	if (str != NULL && strlen(str))
		memcpy(mac_str, p, 18);

	return 0;
}
__setup("mac_addr=", set_mac_addr);
#endif

MODULE_DESCRIPTION("Allwinner Gigabit Ethernet driver");
MODULE_AUTHOR("Sugar <shugeLinux@gmail.com>");
MODULE_LICENSE("Dual BSD/GPL");<|MERGE_RESOLUTION|>--- conflicted
+++ resolved
@@ -497,8 +497,6 @@
 		phy_write(phydev, 0x17 , phy_read(phydev, 0x17) & (~(1<<3)));
 		phy_write(phydev, 0x1f , 0x0000); /* switch to page 0 */
 	}
-<<<<<<< HEAD
-#endif
 #ifdef CONFIG_ARCH_SUN50IW1P1
 	//init ephy
 	printk("init ephy for pine64\n");
@@ -507,8 +505,6 @@
 	phy_write(phydev, 0x1c, 0xb591);//only enable TX
 	phy_write(phydev, 0x1f, 0x0000);//sel page 0
 #endif
-=======
->>>>>>> ff03e2ea
 	if (priv->is_suspend) {
 		if (phydev->drv->config_init) {
 			phy_scan_fixups(phydev);
@@ -830,16 +826,8 @@
 		for (i = 0; i < ETH_ALEN; i++, p++)
 			ndev->dev_addr[i] = simple_strtoul(p, &p, 16);
 
-<<<<<<< HEAD
-#if 0
-		if (!is_valid_ether_addr(ndev->dev_addr)) {
-			geth_chip_hwaddr(ndev->dev_addr);
-		}
-#endif
-=======
 		if (!is_valid_ether_addr(ndev->dev_addr))
 			geth_chip_hwaddr(ndev->dev_addr);
->>>>>>> ff03e2ea
 
 		if (!is_valid_ether_addr(ndev->dev_addr)) {
 			random_ether_addr(ndev->dev_addr);
@@ -1599,33 +1587,11 @@
 	priv->phy_ext = INT_PHY;
 #endif
 
-<<<<<<< HEAD
-#if 0
-	/* Default mode is PHY_INTERFACE_MODE_RGMII */
-	priv->phy_interface = PHY_INTERFACE_MODE_RGMII;
-	type = script_get_item((char *)dev_name(&pdev->dev), "gmac_mode", &item);
-	if (SCIRPT_ITEM_VALUE_TYPE_STR == type) {
-		if (!strncasecmp((char *)item.val, "MII", 3))
-			priv->phy_interface = PHY_INTERFACE_MODE_MII;
-		else if(!strncasecmp((char *)item.val, "GMII", 4))
-			priv->phy_interface = PHY_INTERFACE_MODE_GMII;
-		else if(!strncasecmp((char *)item.val, "RMII", 4))
-			priv->phy_interface = PHY_INTERFACE_MODE_RMII;
-	}
-#endif
-	priv->phy_interface = of_get_phy_mode(np);
-	if (priv->phy_interface != PHY_INTERFACE_MODE_MII
-			&& priv->phy_interface != PHY_INTERFACE_MODE_RGMII
-			&& priv->phy_interface != PHY_INTERFACE_MODE_RMII) {
-		dev_err(&pdev->dev, "Not support phy type!\n");
-		priv->phy_interface = PHY_INTERFACE_MODE_MII;
-=======
 	/* config memery resource */
 	res = platform_get_resource(pdev, IORESOURCE_MEM, 0);
 	if (unlikely(!res)) {
 		pr_err("%s: ERROR: get gmac memory failed", __func__);
 		return -ENODEV;
->>>>>>> ff03e2ea
 	}
 
 	priv->base = devm_ioremap_resource(&pdev->dev, res);
