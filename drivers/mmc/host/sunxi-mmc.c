--- conflicted
+++ resolved
@@ -151,7 +151,7 @@
 	if(sunxi_mmc_reset_dmactl(host)){
 		return -EIO;
 	}
-				
+
 	mmc_writel(host, REG_FTRGL, host->dma_tl?host->dma_tl:0x20070008);
 	dev_dbg(mmc_dev(host->mmc), "REG_FTRGL %x\n",mmc_readl(host,REG_FTRGL));
 	mmc_writel(host, REG_TMOUT, 0xffffffff);
@@ -418,16 +418,16 @@
 	if(host->dat3_imask){
 		if(msk_int & SDXC_CARD_INSERT){
 			mmc_writel(host, REG_RINTR, SDXC_CARD_INSERT);
-			mmc_detect_change(host->mmc,msecs_to_jiffies(500));	
+			mmc_detect_change(host->mmc,msecs_to_jiffies(500));
 			goto out;
 		}
 		if(msk_int & SDXC_CARD_REMOVE){
 			mmc_writel(host, REG_RINTR, SDXC_CARD_REMOVE);
-			mmc_detect_change(host->mmc,msecs_to_jiffies(50));	
+			mmc_detect_change(host->mmc,msecs_to_jiffies(50));
 			goto out;
-		}		
-	}
-	
+		}
+	}
+
 
 	mrq = host->mrq;
 	if (mrq) {
@@ -537,11 +537,11 @@
 		//Because this value may not right for example when useing TRIM
 		//So we use max wait time and print time value every 1 second
 		sunxi_check_r1_ready_may_sleep(host,0x7ffffff);
-    	spin_lock_irqsave(&host->lock, iflags);				
+    	spin_lock_irqsave(&host->lock, iflags);
 		host->mrq_busy = NULL;
-    	spin_unlock_irqrestore(&host->lock, iflags);				
+    	spin_unlock_irqrestore(&host->lock, iflags);
 		mmc_request_done(host->mmc, mrq_busy);
-		return IRQ_HANDLED;		
+		return IRQ_HANDLED;
     }else{
 		dev_dbg(mmc_dev(host->mmc), "no request for busy\n");
 	}
@@ -780,8 +780,8 @@
 		if(!host->power_on||host->dat3_imask){
 			break;
 		}
-		
-		disable_irq(host->irq);		
+
+		disable_irq(host->irq);
 		sunxi_mmc_reset_host(host);
 
 		clk_disable_unprepare(host->clk_mmc);
@@ -804,7 +804,7 @@
 			if(rval){
 				dev_err(mmc_dev(mmc), "Could not disable vqmmc\n");
 				return;
-			}	
+			}
 		}
 
 		if (!IS_ERR(mmc->supply.vmmc)){
@@ -1073,7 +1073,7 @@
 		rval = mmc_readl(host,REG_GCTRL);
 		rval &= ~SDXC_DEBOUNCE_ENABLE_BIT;
 		mmc_writel(host, REG_GCTRL, rval);
-	}	
+	}
 	mmc_writel(host, REG_IMASK, host->sdio_imask | host->dat3_imask | imask);
 	mmc_writel(host, REG_CARG, cmd->arg);
 	mmc_writel(host, REG_CMDR, cmd_val);
@@ -1083,95 +1083,6 @@
 
 
 
-<<<<<<< HEAD
-extern int mmc_go_idle(struct mmc_host *host);
-extern int mmc_send_op_cond(struct mmc_host *host, u32 ocr, u32 *rocr);
-extern int mmc_send_status(struct mmc_card *card, u32 *status);
-extern void mmc_set_clock(struct mmc_host *host, unsigned int hz);
-extern void mmc_set_timing(struct mmc_host *host, unsigned int timing);
-extern void mmc_set_bus_width(struct mmc_host *host, unsigned int width);
-void sunxi_mmc_do_shutdown(struct platform_device * pdev)
-{
-	u32 ocr = 0;
-	u32 err = 0;
-	struct mmc_host *mmc = NULL;
-	struct sunxi_mmc_host *host = NULL;
-	u32 status = 0;
-
-	mmc = platform_get_drvdata(pdev);
-	if (mmc == NULL) {
-		dev_err(&pdev->dev,"%s: mmc is NULL\n", __FUNCTION__);
-		goto out;
-	}
-
-	host = mmc_priv(mmc);
-	if (host == NULL) {
-		dev_err(&pdev->dev,"%s: host is NULL\n", __FUNCTION__);
-		goto out;
-	}
-
-	dev_info(mmc_dev(mmc),"try to disable cache\n");
-	mmc_claim_host(mmc);
-    err = mmc_cache_ctrl(mmc, 0);
-	mmc_release_host(mmc);
-    if (err){
-		dev_err(mmc_dev(mmc),"disable cache failed\n");
-		mmc_claim_host(mmc);//not release host to not allow android to read/write after shutdown
-         goto out;
-    }
-
-	// XXX(longsleep): mmc_send_status below triggers BUG, do nothing and pray!
-	goto out;
-
-	//claim host to not allow androd read/write during shutdown
-	dev_dbg(mmc_dev(mmc),"%s: claim host\n", __FUNCTION__);
-	mmc_claim_host(mmc);
-
-	do {
-		if (mmc_send_status(mmc->card, &status) != 0) {
-			dev_err(mmc_dev(mmc),"%s: send status failed\n", __FUNCTION__);
-			goto out; //err_out; //not release host to not allow android to read/write after shutdown
-		}
-	} while(status != 0x00000900);
-
-	//mmc_card_set_ddr_mode(card);
-	mmc_set_timing(mmc, MMC_TIMING_LEGACY);
-	mmc_set_bus_width(mmc, MMC_BUS_WIDTH_1);
-	mmc_set_clock(mmc, 400000);
-	err = mmc_go_idle(mmc);
-	if (err) {
-		dev_err(mmc_dev(mmc),"%s: mmc_go_idle err\n", __FUNCTION__);
-		goto out; //err_out; //not release host to not allow android to read/write after shutdown
-	}
-
-	if (mmc->card->type != MMC_TYPE_MMC) {//sd can support cmd1,so not send cmd1
-		goto out;//not release host to not allow android to read/write after shutdown
-	}
-
-	err = mmc_send_op_cond(mmc, 0, &ocr);
-	if (err) {
-		dev_err(mmc_dev(mmc),"%s: first mmc_send_op_cond err\n", __FUNCTION__);
-		goto out; //err_out; //not release host to not allow android to read/write after shutdown
-	}
-
-	err = mmc_send_op_cond(mmc, ocr | (1 << 30), &ocr);
-	if (err) {
-		dev_err(mmc_dev(mmc),"%s: mmc_send_op_cond err\n", __FUNCTION__);
-		goto out; //err_out; //not release host to not allow android to read/write after shutdown
-	}
-
-	//do not release host to not allow android to read/write after shutdown
-	goto out;
-
-out:
-	dev_info(mmc_dev(mmc),"%s: mmc shutdown exit..ok\n", __FUNCTION__);
-
-	return ;
-}
-
-
-=======
->>>>>>> b3c9060c
 /*we use our own mmc_regulator_get_supply because our platform regulator not support supply name,*/
 /*only support regulator ID,but linux mmc' own mmc_regulator_get_supply use supply name*/
 static int sunxi_mmc_regulator_get_supply(struct mmc_host *mmc)
@@ -1215,7 +1126,7 @@
 	/*Because our regulator driver does not support binding to device tree,so we can not binding it to our dev(for example regulator_get(dev, reg_str[0]) or devm_regulator_get(dev, reg_str[0]) )*/
 	//mmc->supply.vmmc = (reg_str[0]== NULL)?(ERR_PTR(-ENODEV)):devm_regulator_get(NULL, reg_str[0]);
 	//mmc->supply.vqmmc = (reg_str[1]== NULL)?(ERR_PTR(-ENODEV)):devm_regulator_get(NULL, reg_str[1]);
-	//mmc->supply.vdmmc = (reg_str[2]== NULL)?(ERR_PTR(-ENODEV)):devm_regulator_get(NULL, reg_str[2]);	
+	//mmc->supply.vdmmc = (reg_str[2]== NULL)?(ERR_PTR(-ENODEV)):devm_regulator_get(NULL, reg_str[2]);
 	mmc->supply.vmmc = regulator_get(NULL, reg_str[0]);
 	mmc->supply.vqmmc = regulator_get(NULL, reg_str[1]);
 	mmc->supply.vdmmc = regulator_get(NULL, reg_str[2]);
@@ -1264,7 +1175,7 @@
 	{ .compatible = "allwinner,sun5i-a13-mmc", },
 	{ .compatible = "allwinner,sun8iw10p1-sdmmc3", },
 	{ .compatible = "allwinner,sun8iw10p1-sdmmc1", },
-	{ .compatible = "allwinner,sun8iw10p1-sdmmc0", },	
+	{ .compatible = "allwinner,sun8iw10p1-sdmmc0", },
 	{ .compatible = "allwinner,sun50i-sdmmc2", },
 	{ .compatible = "allwinner,sun50i-sdmmc1", },
 	{ .compatible = "allwinner,sun50i-sdmmc0", },
@@ -1287,7 +1198,7 @@
 void disable_card2_dat_det(void)
 {
 	void __iomem *card2_int_sg_en=  ioremap(0x1c0f000+0x1000*2+0x38, 0x100);
-	writel(0,card2_int_sg_en);	
+	writel(0,card2_int_sg_en);
 	iounmap(card2_int_sg_en);
 }
 
@@ -1327,7 +1238,7 @@
 		host->sunxi_mmc_shutdown = sunxi_mmc_do_shutdown3;
 		host->phy_index = 3;//2;
  	}
-	#if defined(MMC_FPGA) && defined(CONFIG_ARCH_SUN8IW10P1)	
+	#if defined(MMC_FPGA) && defined(CONFIG_ARCH_SUN8IW10P1)
 	enable_card3();	//
 	#endif 	/*defined(MMC_FPGA) && defined(CONFIG_ARCH_SUN8IW10P1)*/
 
@@ -1439,7 +1350,7 @@
 	if (IS_ERR(host->clk_ahb)) {
 		dev_err(&pdev->dev, "Could not get ahb clock\n");
 		ret =  PTR_ERR(host->clk_ahb);
-		goto error_disable_regulator;		
+		goto error_disable_regulator;
 	}
 
 	host->clk_mmc = devm_clk_get(&pdev->dev, "mmc");
@@ -1541,7 +1452,7 @@
 	if (!IS_ERR(host->mmc->supply.vdmmc))
 			regulator_disable(host->mmc->supply.vdmmc);
 	sunxi_mmc_regulator_release_supply(host->mmc);
-	
+
 	return ret;
 }
 
@@ -1616,7 +1527,7 @@
 		dev_err(&pdev->dev, "create sys fs failed\n");
 		goto error_free_dma;
 	}
-	
+
 	dev_info(&pdev->dev, "base:0x%p irq:%u\n", host->reg_base, host->irq);
 	platform_set_drvdata(pdev, mmc);
 	return 0;
@@ -1749,7 +1660,7 @@
 					return ret;
 				}
 				dev_info(mmc_dev(mmc),"dat3_imask %x\n",host->dat3_imask);
-				//dump_reg(host);	
+				//dump_reg(host);
 			}
 		}
       }
@@ -1762,7 +1673,7 @@
 {
 	struct platform_device *pdev = to_platform_device(dev);
 	struct mmc_host *mmc = platform_get_drvdata(pdev);
-	struct sunxi_mmc_host *host = mmc_priv(mmc);	
+	struct sunxi_mmc_host *host = mmc_priv(mmc);
 	int ret = 0;
 
 	if (mmc) {
@@ -1772,7 +1683,7 @@
 				if(ret)
 					return ret;
 			}
-			
+
 			if (!IS_ERR(mmc->supply.vqmmc)) {
 				ret = regulator_enable(mmc->supply.vqmmc);
 				if (ret < 0){
@@ -1781,13 +1692,13 @@
                     return ret;
                 }
 			}
-			
+
 			ret = pinctrl_select_state(host->pinctrl, host->pins_default);
 			if (ret){
 				dev_err(mmc_dev(mmc), "could not set default pins in resume\n");
 				return ret;
 			}
-			
+
 #if 0
 			if (!IS_ERR(host->reset)) {
 					ret = reset_control_deassert(host->reset);
@@ -1795,7 +1706,7 @@
 						dev_err(mmc_dev(mmc), "reset err %d\n", ret);
 						return ret;
 					}
-			}			
+			}
 #else
 			if (!IS_ERR(host->clk_rst)) {
 				ret = clk_prepare_enable(host->clk_rst);
@@ -1820,7 +1731,7 @@
 			host->ferror = sunxi_mmc_init_host(mmc);
 			if (host->ferror)
 				return -1;
-		
+
 			sunxi_mmc_regs_restore(host);
 			host->ferror = sunxi_mmc_update_clk(host);
 			if (host->ferror)
@@ -1828,7 +1739,7 @@
 
 			enable_irq(host->irq);
 			dev_info(mmc_dev(mmc),"dat3_imask %x\n",host->dat3_imask);
-			//dump_reg(host);					
+			//dump_reg(host);
 		}
 
 		//enable card detect pin power
@@ -1863,8 +1774,8 @@
 void sunxi_shutdown_mmc(struct platform_device * pdev)
 {
 	struct mmc_host	*mmc = platform_get_drvdata(pdev);
-	struct sunxi_mmc_host *host = mmc_priv(mmc);	
-	
+	struct sunxi_mmc_host *host = mmc_priv(mmc);
+
 	if(host->sunxi_mmc_shutdown){
 		host->sunxi_mmc_shutdown(pdev);
 	}
