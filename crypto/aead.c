--- conflicted
+++ resolved
@@ -111,10 +111,7 @@
 	return 0;
 }
 
-<<<<<<< HEAD
-=======
 #ifdef CONFIG_NET
->>>>>>> 6fe4c6d4
 static int crypto_aead_report(struct sk_buff *skb, struct crypto_alg *alg)
 {
 	struct crypto_report_aead raead;
@@ -136,15 +133,12 @@
 nla_put_failure:
 	return -EMSGSIZE;
 }
-<<<<<<< HEAD
-=======
 #else
 static int crypto_aead_report(struct sk_buff *skb, struct crypto_alg *alg)
 {
 	return -ENOSYS;
 }
 #endif
->>>>>>> 6fe4c6d4
 
 static void crypto_aead_show(struct seq_file *m, struct crypto_alg *alg)
 	__attribute__ ((unused));
@@ -203,10 +197,7 @@
 	return 0;
 }
 
-<<<<<<< HEAD
-=======
 #ifdef CONFIG_NET
->>>>>>> 6fe4c6d4
 static int crypto_nivaead_report(struct sk_buff *skb, struct crypto_alg *alg)
 {
 	struct crypto_report_aead raead;
@@ -227,15 +218,12 @@
 nla_put_failure:
 	return -EMSGSIZE;
 }
-<<<<<<< HEAD
-=======
 #else
 static int crypto_nivaead_report(struct sk_buff *skb, struct crypto_alg *alg)
 {
 	return -ENOSYS;
 }
 #endif
->>>>>>> 6fe4c6d4
 
 
 static void crypto_nivaead_show(struct seq_file *m, struct crypto_alg *alg)
