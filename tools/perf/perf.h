--- conflicted
+++ resolved
@@ -59,8 +59,6 @@
 #define cpu_relax()	asm volatile ("hint @pause" ::: "memory")
 #endif
 
-<<<<<<< HEAD
-=======
 #ifdef __arm__
 #include "../../arch/arm/include/asm/unistd.h"
 /*
@@ -73,7 +71,6 @@
 #define cpu_relax()	asm volatile("":::"memory")
 #endif
 
->>>>>>> 2fbe74b9
 #include <time.h>
 #include <unistd.h>
 #include <sys/types.h>
